# Copyright 2023 SLSA Authors
#
# Licensed under the Apache License, Version 2.0 (the "License");
# you may not use this file except in compliance with the License.
# You may obtain a copy of the License at
#
#      http://www.apache.org/licenses/LICENSE-2.0
#
# Unless required by applicable law or agreed to in writing, software
# distributed under the License is distributed on an "AS IS" BASIS,
# WITHOUT WARRANTIES OR CONDITIONS OF ANY KIND, either express or implied.
# See the License for the specific language governing permissions and
# limitations under the License.

inputs:
  provenance-download-name:
    description: "The artifact name for the package provenance."
    required: true
    type: string
  provenance-download-sha256:
    description: "The sha256 of the package provenance artifact."
    required: true
    type: string
  target-download-sha256:
    description: "The sha256 of the target directory."
    required: true
    type: string
  maven-username:
    description: "Maven username"
    required: true
  maven-password:
    description: "Maven password"
    required: true
  gpg-key-pass:
    description: "gpg-key-pass"
    required: true
  gpg-private-key:
    description: "gpg-key-pass"
    required: true
runs:
  using: "composite"
  steps:
    - name: Checkout the project repository
      uses: slsa-framework/slsa-github-generator/.github/actions/secure-project-checkout@main # needed because we run javadoc and sources.
    - name: Set up Java for publishing to Maven Central Repository
<<<<<<< HEAD
      uses: actions/setup-java@5ffc13f4174014e2d4d4572b3d74c3fa61aeb2c2 # v3.11.0
=======
      uses: actions/setup-java@cd89f46ac9d01407894225f350157564c9c7cee2 # v3
>>>>>>> cffa89b9
      env:
        MAVEN_USERNAME: ${{ inputs.maven-username }}
        MAVEN_PASSWORD: ${{ inputs.maven-password }}
        GPG_KEY_PASS: ${{ inputs.gpg-key-pass }}
      with:
        java-version: "11"
        distribution: "temurin"
        server-id: ossrh
        server-username: MAVEN_USERNAME
        server-password: MAVEN_PASSWORD
        gpg-private-key: ${{ inputs.gpg-private-key }}
        gpg-passphrase: GPG_KEY_PASS

    - name: Download the slsa attestation
      uses: slsa-framework/slsa-github-generator/.github/actions/secure-download-folder@main
      with:
        name: "${{ inputs.provenance-download-name }}"
        path: slsa-attestations
        sha256: "${{ inputs.provenance-download-sha256 }}"

    - name: Download the target dir
      uses: slsa-framework/slsa-github-generator/.github/actions/secure-download-folder@main
      with:
        name: target
        path: ./
        sha256: "${{ inputs.target-download-sha256 }}"

    - name: Checkout the framework repository
      uses: slsa-framework/slsa-github-generator/.github/actions/secure-builder-checkout@main
      with:
        repository: slsa-framework/slsa-github-generator
        ref: main
        path: __BUILDER_CHECKOUT_DIR__

    - name: Publish to the Maven Central Repository
      shell: bash
      env:
        MAVEN_USERNAME: "${{ inputs.maven-username }}"
        MAVEN_PASSWORD: "${{ inputs.maven-password }}"
        GPG_KEY_PASS: "${{ inputs.gpg-key-pass }}"
        SLSA_DIR: "${{ inputs.provenance-download-name }}"
        PROVENANCE_FILES: "${{ inputs.provenance-download-name }}"
      run: |
        cd __BUILDER_CHECKOUT_DIR__/actions/maven/publish/slsa-hashing-plugin && mvn clean install && cd -
        mvn javadoc:jar source:jar
        # Retrieve project version
        export version=$(mvn org.apache.maven.plugins:maven-help-plugin:3.2.0:evaluate -Dexpression=project.version -q -DforceStdout)
        export artifactid=$(mvn org.apache.maven.plugins:maven-help-plugin:3.2.0:evaluate -Dexpression=project.artifactId -q -DforceStdout)
        # Reset the environment variables add in the base provenance
        export files="slsa-attestations/${PROVENANCE_FILES}/${artifactid}-${version}.jar.build.slsa"
        export types=slsa
        export classifiers=jar.build
        # Find all necessary built jar files and attach them to the environment variable deploy
        while read -r name; do
          target=$(echo "${name}" | rev | cut -d- -f1 | rev)
          files=$files,$name
          types=$types,${target##*.}
          classifiers=$classifiers,${target%.*}
        done <<<"$(find ./ -name "$artifactid-$version-*.jar")"
        # Find all generated provenance files and attach them the the environment variable for deploy
        while read -r name; do
          target=$(echo "${name}" | rev | cut -d- -f1 | rev)
          files=$files,$name
          types=$types",slsa"
          classifiers=$classifiers,${target::-9}
        done <<<"$(find ./ -name "$artifactid-$version-*.jar.build.slsa")"
        # Sign and deploy the files to the ossrh remote repository
        mvn validate jar:jar -Dfile=target/"${artifactid}"-"${version}".jar -Durl=https://s01.oss.sonatype.org/service/local/staging/deploy/maven2/ -DrepositoryId=ossrh -Dfiles="${files}" -Dtypes="${types}" -Dclassifiers="${classifiers}" -DpomFile=pom.xml gpg:sign-and-deploy-file<|MERGE_RESOLUTION|>--- conflicted
+++ resolved
@@ -43,11 +43,7 @@
     - name: Checkout the project repository
       uses: slsa-framework/slsa-github-generator/.github/actions/secure-project-checkout@main # needed because we run javadoc and sources.
     - name: Set up Java for publishing to Maven Central Repository
-<<<<<<< HEAD
-      uses: actions/setup-java@5ffc13f4174014e2d4d4572b3d74c3fa61aeb2c2 # v3.11.0
-=======
-      uses: actions/setup-java@cd89f46ac9d01407894225f350157564c9c7cee2 # v3
->>>>>>> cffa89b9
+      uses: actions/setup-java@cd89f46ac9d01407894225f350157564c9c7cee2 # v3.12.0
       env:
         MAVEN_USERNAME: ${{ inputs.maven-username }}
         MAVEN_PASSWORD: ${{ inputs.maven-password }}
