/*
Copyright 2022 SLSA Authors
Licensed under the Apache License, Version 2.0 (the "License");
you may not use this file except in compliance with the License.
You may obtain a copy of the License at
    https://www.apache.org/licenses/LICENSE-2.0
Unless required by applicable law or agreed to in writing, software
distributed under the License is distributed on an "AS IS" BASIS,
WIHOUT WARRANTIES OR CONDITIONS OF ANY KIND, either express or implied.
See the License for the specific language governing permissions and
limitations under the License.
*/

import * as github from "@actions/github";
import * as core from "@actions/core";
import { sigstore } from "sigstore";
import * as process from "process";

const signOptions = {
  oidcClientID: "sigstore",
  oidcIssuer: "https://oauth2.sigstore.dev/auth",
};

async function run(): Promise<void> {
  try {
    /* Test locally:
        $ env INPUT_SLSA-WORKFLOW-RECIPIENT="laurentsimon/slsa-delegated-tool" \
        INPUT_SLSA-REKOR-LOG-PUBLIC=true \
        INPUT_SLSA-RUNNER-LABEL="ubuntu-latest" \
        INPUT_SLSA-BUILD-ACTION-PATH="./actions/build-artifacts-composite" \
        INPUT_SLSA-WORKFLOW-INPUTS="{\"name1\":\"value1\",\"name2\":\"value2\"}" \
        nodejs ./dist/index.js
    */

    const workflowRecipient = core.getInput("slsa-workflow-recipient");
    const rekorLogPublic = core.getInput("slsa-rekor-log-public");
    const runnerLabel = core.getInput("slsa-runner-label");
    const buildArtifactsActionPath = core.getInput("slsa-build-action-path");
    // The workflow inputs are represented as a JSON object theselves.
    const workflowsInputsText = core.getInput("slsa-workflow-inputs");

    // Log the inputs for troubleshooting.
    core.debug(`workflowsInputsText: ${workflowsInputsText}`);
    core.debug(`workfowInputs: `);
    const workflowInputs = JSON.parse(workflowsInputsText);
    const workflowInputsMap = new Map(Object.entries(workflowInputs));
    for (const [key, value] of workflowInputsMap) {
      core.info(` ${key}: ${value}`);
    }

    const payload = JSON.stringify(github.context.payload, undefined, 2);
    core.debug(`The event payload: ${payload}`);

    // Construct an unsigned SLSA token.
    const unsignedSlsaToken = {
      version: 1,
      context: "SLSA delegator framework",
      builder: {
        rekor_log_public: rekorLogPublic,
        runner_label: runnerLabel,
        audience: workflowRecipient,
      },
      github: {
<<<<<<< HEAD
        actor: process.env.GITHUB_ACTOR,
=======
>>>>>>> 4ed6a517
        actor_id: process.env.GITHUB_ACTOR_ID,
        event_name: process.env.GITHUB_EVENT_NAME,
        job: process.env.GITHUB_JOB,
        ref: process.env.GITHUB_REF,
        ref_type: process.env.GITHUB_REF_TYPE,
        repository: process.env.GITHUB_REPOSITORY,
        repository_id: process.env.GITHUB_REPOSITORY_ID,
<<<<<<< HEAD
        repository_owner: process.env.GITHUB_REPOSITORY_OWNER,
=======
>>>>>>> 4ed6a517
        repository_owner_id: process.env.GITHUB_REPOSITORY_OWNER_ID,
        run_attempt: process.env.GITHUB_RUN_ATTEMPT,
        run_id: process.env.GITHUB_RUN_ID,
        run_number: process.env.GITHUB_RUN_NUMBER,
        sha: process.env.GITHUB_SHA,
        workflow_ref: process.env.GITHUB_WORKFLOW_REF,
        workflow_sha: process.env.GITHUB_WORKFLOW_SHA,
      },
      image: {
        os: process.env.ImageOS,
        version: process.env.ImageVersion,
      },
      runner: {
        arch: process.env.RUNNER_ARCH,
        name: process.env.RUNNER_NAME,
        os: process.env.RUNNER_OS,
      },
      tool: {
        actions: {
          build_artifacts: {
            path: buildArtifactsActionPath,
          },
        },
        inputs: workflowInputs,
      },
    };

    // Prepare the base64 unsigned token.
    const unsignedToken = JSON.stringify(unsignedSlsaToken, undefined);
    const unsignedB64Token = Buffer.from(unsignedToken).toString("base64");
    core.info(`unsignedToken: ${unsignedToken}`);
    core.info(`unsignedB64Token: ${unsignedB64Token}`);

    // Sign and prepare the base64 bundle.
    const eventName = process.env.GITHUB_EVENT_NAME || "";
    let bundleStr = "";
    if (eventName === "pull_request") {
      bundleStr = "PLACEHOLDER_SIGNATURE";
    } else {
      const bundle = await sigstore.sign(
        Buffer.from(unsignedB64Token),
        signOptions
      );
      bundleStr = JSON.stringify(bundle);
    }

    const bundleB64 = Buffer.from(bundleStr).toString("base64");
    core.info(`bundleStr: ${bundleStr}`);
    core.info(`bundleB64: ${bundleB64}`);

    // Verify just to double check.
    // NOTE: this is an offline verification.
    // TODO(https://github.com/sigstore/sigstore-js/issues/215): Re-enable when fixed.
    // await sigstore.sigstore.verify(bundle, Buffer.from(unsignedB64Token));

    // Output the signed token.
    core.info(`slsa-token: ${bundleB64}.${unsignedB64Token}`);
    core.setOutput("slsa-token", `${bundleB64}.${unsignedB64Token}`);
  } catch (error) {
    if (error instanceof Error) {
      core.setFailed(error.message);
    } else {
      core.setFailed(`Unexpected error: ${error}`);
    }
  }
}

run();<|MERGE_RESOLUTION|>--- conflicted
+++ resolved
@@ -61,10 +61,6 @@
         audience: workflowRecipient,
       },
       github: {
-<<<<<<< HEAD
-        actor: process.env.GITHUB_ACTOR,
-=======
->>>>>>> 4ed6a517
         actor_id: process.env.GITHUB_ACTOR_ID,
         event_name: process.env.GITHUB_EVENT_NAME,
         job: process.env.GITHUB_JOB,
@@ -72,10 +68,6 @@
         ref_type: process.env.GITHUB_REF_TYPE,
         repository: process.env.GITHUB_REPOSITORY,
         repository_id: process.env.GITHUB_REPOSITORY_ID,
-<<<<<<< HEAD
-        repository_owner: process.env.GITHUB_REPOSITORY_OWNER,
-=======
->>>>>>> 4ed6a517
         repository_owner_id: process.env.GITHUB_REPOSITORY_OWNER_ID,
         run_attempt: process.env.GITHUB_RUN_ATTEMPT,
         run_id: process.env.GITHUB_RUN_ID,
