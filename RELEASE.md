# How to cut a release

This is a document to describe the release process for the slsa-github-generator repository.

---

<!-- markdown-toc --bullets="-" -i RELEASE.md -->

<!-- toc -->

- [Prerequisites](#prerequisites)
<<<<<<< HEAD
- [Tagging](#tagging)
- [Verify version references](#verify-version-references)
- [Pre-release tests](#pre-release-tests)
- [Post-release tests](#post-release-tests)
- [Code Freeze](#code-freeze)
- [Update Verifier](#update-verifier)
- [Finalize release](#finalize-release)
- [Send a PR to reference Actions at main](#send-a-pr-to-reference-actions-at-main)
- [Update the starter workflows](#update-the-starter-workflows)
- [Announce](#announce)
=======
- [Release candidate](#release-candidate)
  - [Update CHANGELOG](#update-changelog)
  - [RC tagging](#rc-tagging)
  - [Verify RC version references](#verify-rc-version-references)
  - [Adversarial verifier tests](#adversarial-verifier-tests)
    - [Go builder verifier test](#go-builder-verifier-test)
    - [Generic generator verifier test](#generic-generator-verifier-test)
    - [Container generator verifier test](#container-generator-verifier-test)
  - [Adversarial builder tests](#adversarial-builder-tests)
    - [Adversarial Go builder](#adversarial-go-builder)
    - [Adversarial generic generator](#adversarial-generic-generator)
    - [Adversarial container generator](#adversarial-container-generator)
  - [Finalize release candidate.](#finalize-release-candidate)
  - [Code Freeze](#code-freeze)
- [Finalize release](#finalize-release)
  - [Update CHANGELOG](#update-changelog-1)
  - [Release tagging](#release-tagging)
  - [Verify final version references](#verify-final-version-references)
  - [Final adversarial tests](#final-adversarial-tests)
  - [Reference Actions at main](#reference-actions-at-main)
  - [Update documentation](#update-documentation)
  - [Update verifier](#update-verifier)
  - [Finish the release.](#finish-the-release)
  - [Update the starter workflows](#update-the-starter-workflows)
  - [Announce](#announce)

<!-- tocstop -->
>>>>>>> 12df6e5f

---

## Prerequisites

Set up env variables:

```shell
export GITHUB_USERNAME="laurentsimon"
# This is the existing slsa-verifier version used by the builder. (https://github.com/slsa-framework/slsa-github-generator/blob/main/.github/actions/generate-builder/action.yml#L55)
export VERIFIER_TAG="v2.0.1"
export VERIFIER_REPOSITORY="$GITHUB_USERNAME/slsa-verifier"
# Release tag of the builder we want to release. Release Candidates end with "-rc.#"
export BUILDER_TAG="v1.5.0-rc.0"
# Branch name for our test
export BUILDER_REF="release/bad-verifier-$BUILDER_TAG"
export BUILDER_REPOSITORY="$GITHUB_USERNAME/slsa-github-generator"
export GH=/path/to/gh
GH_TOKEN=$(${GH} auth token)
export GH_TOKEN
```

## Release candidate

The first step in creating a release is to create a release candidate. Release candidates exercise the release and testing process.

If any tests fail for a release candidate you can address the issues and create a new release candidate after incrementing the release candidate number.

### Update CHANGELOG

Finalize the [CHANGELOG](./CHANGELOG.md) entry for the release candidate noting changes since the last release or release candidate.

### RC tagging

Create a new tag for the Release Candidate via [slsa-framework/slsa-github-generator/releases/new](https://github.com/slsa-framework/slsa-github-generator/releases/new). The tag _MUST_ be a "canonical" [semantic version](https://semver.org/) without metadata (`$BUILDER_TAG`). Shorter versions are not accepted by the builder's and verifier's code.

Release candidates should include a suffix indicating the release candidate number of the form `-rc.#` where `#` is a number starting from `0`.

1. Set the title to `$BUILDER_TAG`
1. Add the following description.

   ```
   **This is an un-finalized pre-release.**

   See the [CHANGELOG](./CHANGELOG.md) for details.
   ```

1. Tick the `This is a pre-release` option.
1. Click `Publish release`.

This will trigger the [release workflow](https://github.com/slsa-framework/slsa-github-generator/actions/workflows/release.yml). Cancel this in the [UI](https://github.com/slsa-framework/slsa-github-generator/actions/workflows/release.yml).

### Verify RC version references

Update version references with the following command:

```shell
<<<<<<< HEAD
find .github/workflows/ -name '*.yaml' -o -name '*.yml' | xargs sed -i "s~\(uses: slsa-framework/slsa-github-generator/\.github/actions/.*\)@\(main\|v[0-9]\+\.[0-9]\+\.[0-9]\+\)~\1@$BUILDER_TAG~"
```

Likewise, update documentation with the following command:

```shell
find . -name "*.md" -exec sed -i "s~\(uses: .*/slsa-github-generator/.*@\)v[0-9]\+\.[0-9]\+\.[0-9]\+~\1$BUILDER_TAG~g" {} +
=======
find .github/workflows/ -name '*.yaml' -o -name '*.yml' | xargs sed -i "s/uses: slsa-framework\/slsa-github-generator\/\.github\/actions\/\(.*\)@\(main\|v[0-9]\+\.[0-9]\+\.[0-9]\+\(-rc\.[0-9]\+\)\?\)/uses: slsa-framework\/slsa-github-generator\/.github\/actions\/\1@$BUILDER_TAG/"
>>>>>>> 12df6e5f
```

Send a PR with this update and add `#label:release ${BUILDER_TAG}` in the PR description.

Once the PR is merged, immediately update the tag to point to HEAD.

```shell
git tag $BUILDER_TAG -f
git push origin $BUILDER_TAG -f
```

This will trigger the [release workflow](https://github.com/slsa-framework/slsa-github-generator/actions/workflows/release.yml). Ensure this workflow succeeds and that the release assets are updated.

### Adversarial verifier tests

There is one integration test we cannot easily test "live", so we need to simulate it by changing the code: malicious verifier binary in assets. We want to be sure the builder fails if the verifier's binary is tampered with. For this:

1. Create a new release for your fork of the slsa-verifier repository with a malicious binary.

   Create a release. Note that this will create a release workflow: cancel it in the GitHub UI.

   ```shell
   "$GH" release -R "$VERIFIER_REPOSITORY" create "$VERIFIER_TAG" --title "$VERIFIER_TAG" --notes "pre-release tests for builder $BUILDER_TAG $(date)"
   ```

   Simulate uploading a malicious binary.

   ```shell
   echo hello > slsa-verifier-linux-amd64
   "$GH" release -R "$VERIFIER_REPOSITORY" upload "$VERIFIER_TAG" slsa-verifier-linux-amd64
   ```

1. Ensure your fork of the builder is at the same commit hash as the official builder's `$BUILDER_TAG` release.
1. Create a new branch `git checkout -b "$BUILDER_REF"`
1. Update the file `$BUILDER_REPOSITORY/main/.github/actions/generate-builder/action.yml` by replacing the strings `BUILDER_REPOSITORY` and `VERIFIER_REPOSITORY` with your own username (value of `$GITHUB_USERNAME`). Then push the changes.
1. For the Go builder, update the file `$BUILDER_REPOSITORY/main/.github/workflows/builder_go_slsa3.yml` to:

   ```yaml
   uses: $BUILDER_REPOSITORY/.github/actions/generate-builder@$BUILDER_TAG
   ```

1. For the Generic generator, update the file `$BUILDER_REPOSITORY/main/.github/workflows/generator_generic_slsa3.yml`to:

   ```yaml
   uses: $BUILDER_REPOSITORY/.github/actions/generate-builder@$BUILDER_TAG
   ```

1. For the Container generator, update the file `$BUILDER_REPOSITORY/main/.github/workflows/generator_container_slsa3.yml`to:

   ```yaml
   uses: $BUILDER_REPOSITORY/.github/actions/generate-builder@$BUILDER_TAG
   ```

1. Create a release for the builders for this branch:

   ```shell
   "$GH" release -R "$BUILDER_REPOSITORY" create "$BUILDER_TAG" --title "$BUILDER_TAG" --notes "pre-release tests for $BUILDER_TAG $(date)" --target "$BUILDER_REF"
   ```

   This will trigger a workflow release, let it complete and generate the release assets.

#### Go builder verifier test

1. Edit the file [slsa-framework/example-package/.github/workflows/e2e.go.workflow_dispatch.main.adversarial-verifier-binary.slsa3.yml](https://github.com/slsa-framework/example-package/blob/main/.github/workflows/e2e.go.workflow_dispatch.main.adversarial-verifier-binary.slsa3.yml) by using `$BUILDER_REPOSITORY` and `$BUILDER_TAG`:

   ```yaml
   uses: $BUILDER_REPOSITORY/.github/workflows/builder_go_slsa3.yml@$BUILDER_TAG
   ```

1. Run the test manually via the GitHub UX in [https://github.com/slsa-framework/example-package/actions/workflows/e2e.go.workflow_dispatch.main.adversarial-verifier-binary.slsa3.yml](https://github.com/slsa-framework/example-package/actions/workflows/e2e.go.workflow_dispatch.main.adversarial-verifier-binary.slsa3.yml) by cliking `Run Workflow`.
1. Verify the run fails with log message:

   ```
   verifier hash computed is 5891b5b522d5df086d0ff0b110fbd9d21bb4fc7163af34d08286a2e846f6be03
   Error: Process completed with exit code 4.
   ```

#### Generic generator verifier test

1. Edit the file [slsa-framework/example-package/.github/workflows/e2e.generic.workflow_dispatch.main.adversarial-verifier-binary.slsa3.yml](https://github.com/slsa-framework/example-package/blob/main/.github/workflows/e2e.generic.workflow_dispatch.main.adversarial-verifier-binary.slsa3.yml) by using `$BUILDER_REPOSITORY` and `$BUILDER_TAG`:

   ```yaml
   uses: $BUILDER_REPOSITORY/.github/workflows/generator_generic_slsa3.yml@$BUILDER_TAG
   ```

1. Run the test manually via the GitHub UX in [https://github.com/slsa-framework/example-package/actions/workflows/e2e.generic.workflow_dispatch.main.adversarial-verifier-binary.slsa3.yml](https://github.com/slsa-framework/example-package/actions/workflows/e2e.generic.workflow_dispatch.main.adversarial-verifier-binary.slsa3.yml) by cliking `Run Workflow`.
1. Verify the run fails with log message:

   ```
   verifier hash computed is 5891b5b522d5df086d0ff0b110fbd9d21bb4fc7163af34d08286a2e846f6be03
   Error: Process completed with exit code 4.
   ```

#### Container generator verifier test

1. Edit the file [slsa-framework/example-package/.github/workflows/e2e.container.workflow_dispatch.main.adversarial-verifier-binary.slsa3.yml](https://github.com/slsa-framework/example-package/blob/main/.github/workflows/e2e.container.workflow_dispatch.main.adversarial-verifier-binary.slsa3.yml) by using `$BUILDER_REPOSITORY` and `$BUILDER_TAG`:

   ```yaml
   uses: $BUILDER_REPOSITORY/.github/workflows/generator_container_slsa3.yml@$BUILDER_TAG
   ```

1. Run the test manually via the GitHub UX in [https://github.com/slsa-framework/example-package/actions/workflows/e2e.container.workflow_dispatch.main.adversarial-verifier-binary.slsa3.yml](https://github.com/slsa-framework/example-package/actions/workflows/e2e.container.workflow_dispatch.main.adversarial-verifier-binary.slsa3.yml) by cliking `Run Workflow`.
1. Verify the run fails with log message:

   ```
   verifier hash computed is 5891b5b522d5df086d0ff0b110fbd9d21bb4fc7163af34d08286a2e846f6be03
   Error: Process completed with exit code 4.
   ```

### Adversarial builder tests

End-to-end tests run daily in [github.com/slsa-framework/example-package/.github/workflows/](github.com/slsa-framework/example-package/.github/workflows/), and contain adversarial tests (developer tampers with the artifacts used by the builders). All these adversarial tests compile the builder from source (`compile-builder: true`). But we need to verify that the builder detects malicious builder's binary when `compile-builder: false` (default).

#### Adversarial Go builder

1. Make sure you have downloaded the `$BUILDER_TAG` builder's binary locally `slsa-builder-go-linux-amd64`, either via the web UI or via:

   ```shell
   "$GH" release -R slsa-framework/slsa-github-generator download "$BUILDER_TAG" -p "slsa-builder-go-linux-amd64"
   mv slsa-builder-go-linux-amd64 slsa-builder-go-linux-amd64-"$BUILDER_TAG".original
   ```

1. Upload a different binary to the assets:

   ```shell
   echo hello > slsa-builder-go-linux-amd64
   "$GH" release -R slsa-framework/slsa-github-generator upload "$BUILDER_TAG" slsa-builder-go-linux-amd64  --clobber
   ```

1. Update the version of the workflow [slsa-framework/example-package/.github/workflows/e2e.go.workflow_dispatch.main.adversarial-builder-binary.slsa3.yml](https://github.com/slsa-framework/example-package/blob/main/.github/workflows/e2e.go.workflow_dispatch.main.adversarial-builder-binary.slsa3.yml) with the `$BUILDER_TAG` to test.

1. Trigger the test in [slsa-framework/example-package/actions/workflows/e2e.go.workflow_dispatch.main.adversarial-builder-binary.slsa3.yml](https://github.com/slsa-framework/example-package/actions/workflows/e2e.go.workflow_dispatch.main.adversarial-builder-binary.slsa3.yml) by cliking `Run workflow`. Verify that it fails, with a message:

   ```shell
   verifier hash computed is 60c91c9d5b9a059e37ac46da316f20c81da335b5d00e1f74d03dd50f819694bd
   verifier hash verification has passed
   ...
   FAILED: SLSA verification failed: expected hash '5891b5b522d5df086d0ff0b110fbd9d21bb4fc7163af34d08286a2e846f6be03', got 'e8af48495ca3c5a7737b4a34322afc7e95a85cf1457a37473fb81cff9b4f0d05': binary artifact hash does not match provenance subject
   Error: Process completed with exit code 6.
   ```

1. If the test above failed with the expected message, re-upload the original binary back to the assets, e.g. via:

   ```shell
   mv slsa-builder-go-linux-amd64-"$BUILDER_TAG".original slsa-builder-go-linux-amd64
   "$GH" release -R slsa-framework/slsa-github-generator upload "$BUILDER_TAG" slsa-builder-go-linux-amd64  --clobber
   ```

1. Re-run the workflow above and verify that it succeeds. (TODO: https://github.com/slsa-framework/slsa-github-generator/issues/116).

   If it does not, delete the release, fix the bug and re-start the release process at the top of this page.

#### Adversarial generic generator

1. Make sure you have downloaded the `$BUILDER_TAG` builder's binary locally `slsa-generator-generic-linux-amd64`, either via the web UI or via:

   ```shell
   "$GH" release -R slsa-framework/slsa-github-generator download "$BUILDER_TAG" -p "slsa-generator-generic-linux-amd64"
   mv slsa-generator-generic-linux-amd64 slsa-generator-generic-linux-amd64-"$BUILDER_TAG".original
   ```

1. Upload a different binary to the assets:

   ```shell
   echo hello > slsa-generator-generic-linux-amd64
   "$GH" release -R slsa-framework/slsa-github-generator upload "$BUILDER_TAG" slsa-generator-generic-linux-amd64  --clobber
   ```

1. Update the version of the workflow [slsa-framework/example-package/.github/workflows/e2e.generic.workflow_dispatch.main.adversarial-builder-binary.slsa3.yml#](https://github.com/slsa-framework/example-package/blob/main/.github/workflows/e2e.generic.workflow_dispatch.main.adversarial-builder-binary.slsa3.yml#) with the `$BUILDER_TAG` to test.

1. Trigger the test in [slsa-framework/example-package/actions/workflows/e2e.generic.workflow_dispatch.main.adversarial-builder-binary.slsa3.yml](https://github.com/slsa-framework/example-package/actions/workflows/e2e.generic.workflow_dispatch.main.adversarial-builder-binary.slsa3.yml) by cliking `Run workflow`. Verify that it fails, with a message:

   ```shell
   verifier hash computed is 60c91c9d5b9a059e37ac46da316f20c81da335b5d00e1f74d03dd50f819694bd
   verifier hash verification has passed
   ...
   FAILED: SLSA verification failed: expected hash '5891b5b522d5df086d0ff0b110fbd9d21bb4fc7163af34d08286a2e846f6be03', got 'e8af48495ca3c5a7737b4a34322afc7e95a85cf1457a37473fb81cff9b4f0d05': binary artifact hash does not match provenance subject
   Error: Process completed with exit code 6.
   ```

1. If the test above failed with the expected message, re-upload the original binary back to the assets, e.g. via:

   ```shell
   mv slsa-generator-generic-linux-amd64-"$BUILDER_TAG".original slsa-generator-generic-linux-amd64
   "$GH" release -R slsa-framework/slsa-github-generator upload "$BUILDER_TAG" slsa-generator-generic-linux-amd64  --clobber
   ```

1. Re-run the workflow above and verify that it succeeds. (TODO: https://github.com/slsa-framework/slsa-github-generator/issues/116).

   If it does not, delete the release, fix the bug and re-start the release process at the top of this page.

#### Adversarial container generator

1. Make sure you have downloaded the `$BUILDER_TAG` builder's binary locally `slsa-generator-container-linux-amd64`, either via the web UI or via:

   ```shell
   "$GH" release -R slsa-framework/slsa-github-generator download "$BUILDER_TAG" -p "slsa-generator-container-linux-amd64"
   mv slsa-generator-container-linux-amd64 slsa-generator-container-linux-amd64-"$BUILDER_TAG".original
   ```

1. Upload a different binary to the assets:

   ```shell
   echo hello > slsa-generator-container-linux-amd64
   "$GH" release -R slsa-framework/slsa-github-generator upload "$BUILDER_TAG" slsa-generator-container-linux-amd64  --clobber
   ```

1. Update the version of the workflow [slsa-framework/example-package/.github/workflows/e2e.container.workflow_dispatch.main.adversarial-builder-binary.slsa3.yml#](https://github.com/slsa-framework/example-package/blob/main/.github/workflows/e2e.container.workflow_dispatch.main.adversarial-builder-binary.slsa3.yml) with the `$BUILDER_TAG` to test.

1. Trigger the test in [slsa-framework/example-package/actions/workflows/e2e.container.workflow_dispatch.main.adversarial-builder-binary.slsa3.yml](https://github.com/slsa-framework/example-package/actions/workflows/e2e.container.workflow_dispatch.main.adversarial-builder-binary.slsa3.yml) by cliking `Run workflow`. Verify that it fails, with a message:

   ```shell
   verifier hash computed is 60c91c9d5b9a059e37ac46da316f20c81da335b5d00e1f74d03dd50f819694bd
   verifier hash verification has passed
   ...
   FAILED: SLSA verification failed: expected hash '5891b5b522d5df086d0ff0b110fbd9d21bb4fc7163af34d08286a2e846f6be03', got 'e8af48495ca3c5a7737b4a34322afc7e95a85cf1457a37473fb81cff9b4f0d05': binary artifact hash does not match provenance subject
   Error: Process completed with exit code 6.
   ```

1. If the test above failed with the expected message, re-upload the original binary back to the assets, e.g. via:

   ```shell
   mv slsa-generator-container-linux-amd64-"$BUILDER_TAG".original slsa-generator-container-linux-amd64
   "$GH" release -R slsa-framework/slsa-github-generator upload "$BUILDER_TAG" slsa-generator-container-linux-amd64  --clobber
   ```

1. Re-run the workflow above and verify that it succeeds. (TODO: https://github.com/slsa-framework/slsa-github-generator/issues/116).

   If it does not, delete the release, fix the bug and re-start the release process at the top of this page.

### Finalize release candidate.

Remove the "This is an un-finalized pre-release." note from the release description.

### Code Freeze

Code freeze the repository for 1-2 days.

After the code freeze, verify all the e2e tests in [github.com/slsa-framework/example-package/.github/workflows/](github.com/slsa-framework/example-package/.github/workflows/) are passing. (They run daily).

## Finalize release

Once the code release is complete you may create a final release.

Update your `BUILDER_TAG` environment variable to the final release tag.

```shell
export BUILDER_TAG="vX.Y.Z"
```

### Update CHANGELOG

Finalize the [CHANGELOG](./CHANGELOG.md) entry for the release candidate noting changes since the last major release (not including release candidates).

### Release tagging

Create a new tag for the final release via [slsa-framework/slsa-github-generator/releases/new](https://github.com/slsa-framework/slsa-github-generator/releases/new). The tag _MUST_ be a "canonical" [semantic version](https://semver.org/) without metadata (`$BUILDER_TAG`). Shorter versions are not accepted by the builder's
and verifier's code.

1. Set the title to `$BUILDER_TAG`
1. Add the following description.

   ```
   **This is an un-finalized release.**

   See the [CHANGELOG](./CHANGELOG.md) for details.
   ```

1. Tick the `This is a pre-release` option.
1. Click `Publish release`.

This will trigger the [release workflow](https://github.com/slsa-framework/slsa-github-generator/actions/workflows/release.yml). Cancel this in the [UI](https://github.com/slsa-framework/slsa-github-generator/actions/workflows/release.yml).

### Verify final version references

<<<<<<< HEAD
## Send a PR to reference Actions at main
=======
Update version references with the following command:

```shell
find .github/workflows/ -name '*.yaml' -o -name '*.yml' | xargs sed -i "s/uses: slsa-framework\/slsa-github-generator\/\.github\/actions\/\(.*\)@\(main\|v[0-9]\+\.[0-9]\+\.[0-9]\+\(-rc\.[0-9]\+\)\?\)/uses: slsa-framework\/slsa-github-generator\/.github\/actions\/\1@$BUILDER_TAG/"
```

Send a PR with this update and add `#label:release ${BUILDER_TAG}` in the PR description.

Once the PR is merged, immediately update the tag to point to HEAD.

```shell
git tag $BUILDER_TAG -f
git push origin $BUILDER_TAG -f
```

This will trigger the [release workflow](https://github.com/slsa-framework/slsa-github-generator/actions/workflows/release.yml). Ensure this workflow succeeds and that the release assets are updated.

### Final adversarial tests

Re-run the [adversarial tests](#adversarial-tests) using the final `$BUILDER_TAG` for the release. If any tests fail you will need to delete the release and address the issues.

### Reference Actions at main
>>>>>>> 12df6e5f

Send a PR to reference the internal Actions at `@main`. You can use:

```shell
find .github/workflows/ -name '*.yaml' -o -name '*.yml' | xargs sed -i "s/uses: slsa-framework\/slsa-github-generator\/\.github\/actions\/\(.*\)@${BUILDER_TAG}/uses: slsa-framework\/slsa-github-generator\/.github\/actions\/\1@main/"
```

### Update documentation

Send a PR to update the documentation to recommend using the new version:

```shell
find . -name '*.md' | xargs sed -i "s/slsa-framework\/slsa-github-generator\/\.github\/\(.*\)@v[0-9]\+\.[0-9]\+\.[0-9]\+/slsa-framework\/slsa-github-generator\/.github\/\1@${BUILDER_TAG}/"
```

### Update verifier

The next step is to update the verifier's GitHub Actions e2e tests. There are GitHub actions Go and generic actions.

<!-- TODO(github.com/slsa-framework/slsa-github-generator/issues/1110): Describe GHA generic container e2e tests. -->

For each of the GHA builders, you will need to:

1. Generate binaries and provenance in [example-package](https://github.com/slsa-framework/example-package) using the GHA action builder.

   These require using the updated builders, so the first step is to update [verifier-e2e.all.workflow_dispatch.main.all.slsa3.yml](https://github.com/slsa-framework/example-package/blob/main/.github/workflows/verifier-e2e.all.workflow_dispatch.main.all.slsa3.yml) to reference actions at `$BUILDER_TAG`.

   For example:

   ```yaml
   uses: slsa-framework/slsa-github-generator/.github/workflows/builder_go_slsa3.yml@$BUILDER_TAG
   ```

   Next run the [verifier-e2e.all.workflow_dispatch.main.all.slsa3.yml](https://github.com/slsa-framework/example-package/actions/workflows/verifier-e2e.all.workflow_dispatch.main.all.slsa3.yml). This will dispatch the workflow and create provenance for the workflow dispatch event, and then trigger subsequent runs on the following fixed release tags.

   - [v14](https://github.com/slsa-framework/example-package/releases/tag/v14)
   - [v14.2](https://github.com/slsa-framework/example-package/releases/tag/v14.2)
   - [v13.0.30](https://github.com/slsa-framework/example-package/releases/tag/v13.0.30)

   Wait for the runs to complete and download the uploaded artifacts of each of the created releases.

2. Move these files to `./cli/slsa-verifier/testdata/gha_$BUILDER_TYPE/$BUILDER_TAG/`. Send a pull request to merge the changes into the verifier's repository. The pre-submits will validate that the verifier is able to verify provenance from the `$BUILDER_TAG` builder.

### Finish the release.

1. Remove the "This is an un-finalized release." note from the release description.
1. Un-tick the `This is a pre-release` option.

### Update the starter workflows

Update:

1. [Go builder's workflow](https://github.com/actions/starter-workflows/blob/main/ci/go-ossf-slsa3-publish.yml)
1. [Generic generator's workflow](https://github.com/actions/starter-workflows/blob/main/ci/generic-generator-ossf-slsa3-publish.yml)

### Announce

<!-- TODO(release): Provide details  -->

Announce the release to users.<|MERGE_RESOLUTION|>--- conflicted
+++ resolved
@@ -8,47 +8,34 @@
 
 <!-- toc -->
 
-- [Prerequisites](#prerequisites)
-<<<<<<< HEAD
-- [Tagging](#tagging)
-- [Verify version references](#verify-version-references)
-- [Pre-release tests](#pre-release-tests)
-- [Post-release tests](#post-release-tests)
-- [Code Freeze](#code-freeze)
-- [Update Verifier](#update-verifier)
-- [Finalize release](#finalize-release)
-- [Send a PR to reference Actions at main](#send-a-pr-to-reference-actions-at-main)
-- [Update the starter workflows](#update-the-starter-workflows)
-- [Announce](#announce)
-=======
-- [Release candidate](#release-candidate)
-  - [Update CHANGELOG](#update-changelog)
-  - [RC tagging](#rc-tagging)
-  - [Verify RC version references](#verify-rc-version-references)
-  - [Adversarial verifier tests](#adversarial-verifier-tests)
-    - [Go builder verifier test](#go-builder-verifier-test)
-    - [Generic generator verifier test](#generic-generator-verifier-test)
-    - [Container generator verifier test](#container-generator-verifier-test)
-  - [Adversarial builder tests](#adversarial-builder-tests)
-    - [Adversarial Go builder](#adversarial-go-builder)
-    - [Adversarial generic generator](#adversarial-generic-generator)
-    - [Adversarial container generator](#adversarial-container-generator)
-  - [Finalize release candidate.](#finalize-release-candidate)
-  - [Code Freeze](#code-freeze)
-- [Finalize release](#finalize-release)
-  - [Update CHANGELOG](#update-changelog-1)
-  - [Release tagging](#release-tagging)
-  - [Verify final version references](#verify-final-version-references)
-  - [Final adversarial tests](#final-adversarial-tests)
-  - [Reference Actions at main](#reference-actions-at-main)
-  - [Update documentation](#update-documentation)
-  - [Update verifier](#update-verifier)
-  - [Finish the release.](#finish-the-release)
-  - [Update the starter workflows](#update-the-starter-workflows)
-  - [Announce](#announce)
+- [How to cut a release](#how-to-cut-a-release)
+  - [Prerequisites](#prerequisites)
+  - [Release candidate](#release-candidate)
+    - [Update CHANGELOG](#update-changelog)
+    - [RC tagging](#rc-tagging)
+    - [Verify RC version references](#verify-rc-version-references)
+    - [Adversarial verifier tests](#adversarial-verifier-tests)
+      - [Go builder verifier test](#go-builder-verifier-test)
+      - [Generic generator verifier test](#generic-generator-verifier-test)
+      - [Container generator verifier test](#container-generator-verifier-test)
+    - [Adversarial builder tests](#adversarial-builder-tests)
+      - [Adversarial Go builder](#adversarial-go-builder)
+      - [Adversarial generic generator](#adversarial-generic-generator)
+      - [Adversarial container generator](#adversarial-container-generator)
+    - [Finalize release candidate.](#finalize-release-candidate)
+    - [Code Freeze](#code-freeze)
+  - [Finalize release](#finalize-release)
+    - [Update CHANGELOG](#update-changelog-1)
+    - [Release tagging](#release-tagging)
+    - [Verify final version references](#verify-final-version-references)
+    - [Final adversarial tests](#final-adversarial-tests)
+    - [Reference Actions at main](#reference-actions-at-main)
+    - [Update verifier](#update-verifier)
+    - [Finish the release.](#finish-the-release)
+    - [Update the starter workflows](#update-the-starter-workflows)
+    - [Announce](#announce)
 
 <!-- tocstop -->
->>>>>>> 12df6e5f
 
 ---
 
@@ -106,17 +93,7 @@
 Update version references with the following command:
 
 ```shell
-<<<<<<< HEAD
-find .github/workflows/ -name '*.yaml' -o -name '*.yml' | xargs sed -i "s~\(uses: slsa-framework/slsa-github-generator/\.github/actions/.*\)@\(main\|v[0-9]\+\.[0-9]\+\.[0-9]\+\)~\1@$BUILDER_TAG~"
-```
-
-Likewise, update documentation with the following command:
-
-```shell
-find . -name "*.md" -exec sed -i "s~\(uses: .*/slsa-github-generator/.*@\)v[0-9]\+\.[0-9]\+\.[0-9]\+~\1$BUILDER_TAG~g" {} +
-=======
 find .github/workflows/ -name '*.yaml' -o -name '*.yml' | xargs sed -i "s/uses: slsa-framework\/slsa-github-generator\/\.github\/actions\/\(.*\)@\(main\|v[0-9]\+\.[0-9]\+\.[0-9]\+\(-rc\.[0-9]\+\)\?\)/uses: slsa-framework\/slsa-github-generator\/.github\/actions\/\1@$BUILDER_TAG/"
->>>>>>> 12df6e5f
 ```
 
 Send a PR with this update and add `#label:release ${BUILDER_TAG}` in the PR description.
@@ -392,13 +369,16 @@
 
 ### Verify final version references
 
-<<<<<<< HEAD
-## Send a PR to reference Actions at main
-=======
 Update version references with the following command:
 
 ```shell
 find .github/workflows/ -name '*.yaml' -o -name '*.yml' | xargs sed -i "s/uses: slsa-framework\/slsa-github-generator\/\.github\/actions\/\(.*\)@\(main\|v[0-9]\+\.[0-9]\+\.[0-9]\+\(-rc\.[0-9]\+\)\?\)/uses: slsa-framework\/slsa-github-generator\/.github\/actions\/\1@$BUILDER_TAG/"
+```
+
+Likewise, update documentation with the following command:
+
+```shell
+find . -name "*.md" -exec sed -i "s~\(uses: .*/slsa-github-generator/.*@\)v[0-9]\+\.[0-9]\+\.[0-9]\+~\1$BUILDER_TAG~g" {} +
 ```
 
 Send a PR with this update and add `#label:release ${BUILDER_TAG}` in the PR description.
@@ -417,20 +397,11 @@
 Re-run the [adversarial tests](#adversarial-tests) using the final `$BUILDER_TAG` for the release. If any tests fail you will need to delete the release and address the issues.
 
 ### Reference Actions at main
->>>>>>> 12df6e5f
 
 Send a PR to reference the internal Actions at `@main`. You can use:
 
 ```shell
 find .github/workflows/ -name '*.yaml' -o -name '*.yml' | xargs sed -i "s/uses: slsa-framework\/slsa-github-generator\/\.github\/actions\/\(.*\)@${BUILDER_TAG}/uses: slsa-framework\/slsa-github-generator\/.github\/actions\/\1@main/"
-```
-
-### Update documentation
-
-Send a PR to update the documentation to recommend using the new version:
-
-```shell
-find . -name '*.md' | xargs sed -i "s/slsa-framework\/slsa-github-generator\/\.github\/\(.*\)@v[0-9]\+\.[0-9]\+\.[0-9]\+/slsa-framework\/slsa-github-generator\/.github\/\1@${BUILDER_TAG}/"
 ```
 
 ### Update verifier
