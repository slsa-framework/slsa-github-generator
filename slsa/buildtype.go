// Copyright 2022 SLSA Authors
//
// Licensed under the Apache License, Version 2.0 (the "License");
// you may not use this file except in compliance with the License.
// You may obtain a copy of the License at
//
//     https://www.apache.org/licenses/LICENSE-2.0
//
// Unless required by applicable law or agreed to in writing, software
// distributed under the License is distributed on an "AS IS" BASIS,
// WITHOUT WARRANTIES OR CONDITIONS OF ANY KIND, either express or implied.
// See the License for the specific language governing permissions and
// limitations under the License.

package slsa

import (
	"context"
	"errors"
	"fmt"
	"strconv"
	"strings"

	intoto "github.com/in-toto/in-toto-golang/in_toto"
	slsacommon "github.com/in-toto/in-toto-golang/in_toto/slsa_provenance/common"
	slsa "github.com/in-toto/in-toto-golang/in_toto/slsa_provenance/v0.2"
	slsa02 "github.com/in-toto/in-toto-golang/in_toto/slsa_provenance/v0.2"

	"github.com/slsa-framework/slsa-github-generator/github"
)

// BuildType implements generation of buildType specific elements of SLSA
// provenance. Each BuildType instance represents a specific build.
type BuildType interface {
	// URI returns the build type's URI.
	URI() string

	// Subject returns a set of artifacts created by the build.
	Subject(context.Context) ([]intoto.Subject, error)

	// BuildConfig returns the buildConfig for this build type.
	BuildConfig(context.Context) (any, error)

	// Invocation returns an invocation for this build type.
	Invocation(context.Context) (slsa02.ProvenanceInvocation, error)

	// Materials returns materials as defined by this build type.
	Materials(context.Context) ([]slsacommon.ProvenanceMaterial, error)

	// Metadata returns a metadata about the build.
	Metadata(context.Context) (*slsa02.ProvenanceMetadata, error)
}

// GithubActionsBuild is a basic build type for builders running in GitHub Actions.
type GithubActionsBuild struct {
<<<<<<< HEAD
	Context github.WorkflowContext
	Vars    github.VarsContext
	Clients ClientProvider
	subject []intoto.Subject
=======
	Context  github.WorkflowContext
	Vars     github.VarsContext
	Clients  ClientProvider
	Subjects []intoto.Subject
>>>>>>> c51de52f
}

// WorkflowParameters contains parameters given to the workflow invocation.
type WorkflowParameters struct {
	// EventInputs is the inputs for the event that triggered the workflow.
<<<<<<< HEAD
	EventInputs interface{} `json:"event_inputs,omitempty"`

	// VarsContext includes the input parameters provided as part of the `vars`
	// context. This includes environment and repository variables.
	VarsContext interface{} `json:"vars"`
=======
	EventInputs any `json:"event_inputs,omitempty"`

	// VarsContext includes the input parameters provided as part of the `vars`
	// context. This includes environment and repository variables.
	VarsContext any `json:"vars"`
>>>>>>> c51de52f
}

// NewGithubActionsBuild returns a new GithubActionsBuild that uses the
// GitHub context to generate information.
func NewGithubActionsBuild(s []intoto.Subject, c *github.WorkflowContext, v github.VarsContext) *GithubActionsBuild {
	return &GithubActionsBuild{
<<<<<<< HEAD
		subject: s,
		Context: *c,
		Vars:    v,
		Clients: &DefaultClientProvider{},
=======
		Subjects: s,
		Context:  *c,
		Vars:     v,
		Clients:  &DefaultClientProvider{},
>>>>>>> c51de52f
	}
}

// Subject implements BuildType.Subject.
func (b *GithubActionsBuild) Subject(context.Context) ([]intoto.Subject, error) {
	return b.Subjects, nil
}

// BuildConfig implements BuildType.BuildConfig.
func (b *GithubActionsBuild) BuildConfig(context.Context) (any, error) {
	// The default build config is nil.
	return nil, nil
}

func addEnvKeyString(m map[string]any, k, v string) {
	// Always record the value, even if it's empty. Let
	// the consumer/verifier decide how to interpret their meaning.
	m[k] = v
}

// getEntryPoint retrieves the path to the user workflow that initiated the
// workflow run. The `github` context contains the path in `workflow` but it
// will be the name of the workflow if it's set. The name will not uniquely
// identify the workflow, so we need to retrieve the path via the GitHub API to
// get it reliably.
func (b *GithubActionsBuild) getEntryPoint(ctx context.Context) (string, error) {
	ghClient, err := b.Clients.GithubClient(ctx)
	if err != nil {
		return "", fmt.Errorf("github client: %w", err)
	}
	if ghClient == nil {
		// If no client is provided, return the name of the workflow.
		return b.Context.Workflow, nil
	}

	runID, err := strconv.ParseInt(b.Context.RunID, 10, 64)
	if err != nil {
		return "", fmt.Errorf("parsing run ID %q: %w", b.Context.RunID, err)
	}

	repo := strings.SplitN(b.Context.Repository, "/", 2)
	if len(repo) < 2 {
		return "", fmt.Errorf("unexpected repository: %q", b.Context.Repository)
	}
	owner := repo[0]
	repoName := repo[1]

	wr, _, err := ghClient.Actions.GetWorkflowRunByID(ctx, owner, repoName, runID)
	if err != nil {
		return "", fmt.Errorf("getting workflow run: %w", err)
	}

	wf, _, err := ghClient.Actions.GetWorkflowByID(ctx, owner, repoName, wr.GetWorkflowID())
	if err != nil {
		return "", fmt.Errorf("getting workflow: %w", err)
	}
	if wf.Path == nil {
		return "", errors.New("workflow path not found")
	}

	return *wf.Path, nil
}

// Invocation implements BuildType.Invocation. An invocation is returned that
// describes the workflow run.
// TODO: Document the basic invocation format.
func (b *GithubActionsBuild) Invocation(ctx context.Context) (slsa.ProvenanceInvocation, error) {
	i := slsa.ProvenanceInvocation{}

	// Builder-controlled environment vars needed
	// to reproduce the build.
	env := map[string]any{}

	// TODO(github.com/slsa-framework/slsa-github-generator/issues/5): set "arch" in environment.
	addEnvKeyString(env, "github_run_number", b.Context.RunNumber)
	addEnvKeyString(env, "github_run_id", b.Context.RunID)
	addEnvKeyString(env, "github_run_attempt", b.Context.RunAttempt)

	// github_event_name is the name of the event that initiated the
	// workflow run.
	addEnvKeyString(env, "github_event_name", b.Context.EventName)

	// github_event_payload is the full event payload.
	if b.Context.Event != nil {
		env["github_event_payload"] = b.Context.Event
	}

	// github_ref_type is type of ref that triggered the
	// workflow run.
	addEnvKeyString(env, "github_ref_type", b.Context.RefType)

	// github_ref is the ref that triggered the workflow run.
	addEnvKeyString(env, "github_ref", b.Context.Ref)

	// github_base_ref is the base ref or base branch of the
	// pull request in a workflow run.
	addEnvKeyString(env, "github_base_ref", b.Context.BaseRef)

	// github_head_ref is ref or source branch of the pull
	// request in a workflow run.
	addEnvKeyString(env, "github_head_ref", b.Context.HeadRef)

	// github_actor is the username of the user that initiated
	// the workflow run.
	addEnvKeyString(env, "github_actor", b.Context.Actor)

	// github_sha1 is the commit SHA that triggered the
	// workflow run.
	addEnvKeyString(env, "github_sha1", b.Context.SHA)

	// github_repository_owner is the owner of the repository.
	addEnvKeyString(env, "github_repository_owner", b.Context.RepositoryOwner)

	oidcClient, err := b.Clients.OIDCClient()
	if err != nil {
		return i, fmt.Errorf("oidc client: %w", err)
	}

	if oidcClient != nil {
		t, err := oidcClient.Token(ctx, []string{b.Context.Repository})
		if err != nil {
			return i, err
		}

		// github_repository_id is the unique ID of the repository.
		addEnvKeyString(env, "github_repository_id", t.RepositoryID)

		// github_actor_id is the unique ID of the repository.
		addEnvKeyString(env, "github_actor_id", t.ActorID)

		// github_repository_owner_id is the unique ID of the owner
		// of the repository.
		addEnvKeyString(env, "github_repository_owner_id", t.RepositoryOwnerID)
	}

	// Set the env.
	i.Environment = env

	// ConfigSource
	entryPoint, err := b.getEntryPoint(ctx)
	if err != nil {
		return i, fmt.Errorf("getting entrypoint: %w", err)
	}

	i.ConfigSource.EntryPoint = entryPoint
	i.ConfigSource.URI = b.Context.RepositoryURI()
	if b.Context.SHA != "" {
		i.ConfigSource.Digest = slsacommon.DigestSet{
			"sha1": b.Context.SHA,
		}
	}

	// Parameters coming from the trigger event.
<<<<<<< HEAD
	params := WorkflowParameters{
		VarsContext: b.Vars,
	}
	if b.Context.Event != nil {
		params.EventInputs = b.Context.Event["inputs"]
=======
	params := WorkflowParameters{}
	if b.Vars != nil {
		params.VarsContext = b.Vars
	}
	if b.Context.Event != nil {
		params.EventInputs = b.Context.Event["inputs"]
	}
	if params.VarsContext != nil || params.EventInputs != nil {
		i.Parameters = params
>>>>>>> c51de52f
	}
	i.Parameters = params

	return i, nil
}

// Materials implements BuildType.Materials. It returns a list of materials
// that includes the repository that triggered the GitHub Actions workflow.
func (b *GithubActionsBuild) Materials(context.Context) ([]slsacommon.ProvenanceMaterial, error) {
	var material []slsacommon.ProvenanceMaterial
	if b.Context.RepositoryURI() != "" {
		material = append(material, slsacommon.ProvenanceMaterial{
			URI: b.Context.RepositoryURI(),
			Digest: slsacommon.DigestSet{
				"sha1": b.Context.SHA,
			},
		})
	}
	return material, nil
}

// Metadata implements BuildType.Metadata. It specifies that parameters
// are complete.
func (b *GithubActionsBuild) Metadata(context.Context) (*slsa.ProvenanceMetadata, error) {
	metadata := slsa.ProvenanceMetadata{}

	metadata.BuildInvocationID = b.Context.RunID
	if b.Context.RunAttempt != "" {
		// NOTE: RunID does not get updated on re-runs so we need to include RunAttempt.
		metadata.BuildInvocationID = fmt.Sprintf("%s-%s", b.Context.RunID, b.Context.RunAttempt)
	}

	// NOTE: We don't check the vars context for completeness as they may not
	// affect the build for builders.
	if b.Context.Event != nil {
		// Parameters come from the trigger event.
		// If we have the event then mark parameters as complete.
		metadata.Completeness.Parameters = true
	}

	return &metadata, nil
}

// WithClients overrides the build type's default client provider. This is
// useful for tests where APIs are not available.
func (b *GithubActionsBuild) WithClients(p ClientProvider) *GithubActionsBuild {
	b.Clients = p
	return b
}<|MERGE_RESOLUTION|>--- conflicted
+++ resolved
@@ -53,52 +53,30 @@
 
 // GithubActionsBuild is a basic build type for builders running in GitHub Actions.
 type GithubActionsBuild struct {
-<<<<<<< HEAD
-	Context github.WorkflowContext
-	Vars    github.VarsContext
-	Clients ClientProvider
-	subject []intoto.Subject
-=======
 	Context  github.WorkflowContext
 	Vars     github.VarsContext
 	Clients  ClientProvider
 	Subjects []intoto.Subject
->>>>>>> c51de52f
 }
 
 // WorkflowParameters contains parameters given to the workflow invocation.
 type WorkflowParameters struct {
 	// EventInputs is the inputs for the event that triggered the workflow.
-<<<<<<< HEAD
-	EventInputs interface{} `json:"event_inputs,omitempty"`
-
-	// VarsContext includes the input parameters provided as part of the `vars`
-	// context. This includes environment and repository variables.
-	VarsContext interface{} `json:"vars"`
-=======
 	EventInputs any `json:"event_inputs,omitempty"`
 
 	// VarsContext includes the input parameters provided as part of the `vars`
 	// context. This includes environment and repository variables.
 	VarsContext any `json:"vars"`
->>>>>>> c51de52f
 }
 
 // NewGithubActionsBuild returns a new GithubActionsBuild that uses the
 // GitHub context to generate information.
 func NewGithubActionsBuild(s []intoto.Subject, c *github.WorkflowContext, v github.VarsContext) *GithubActionsBuild {
 	return &GithubActionsBuild{
-<<<<<<< HEAD
-		subject: s,
-		Context: *c,
-		Vars:    v,
-		Clients: &DefaultClientProvider{},
-=======
 		Subjects: s,
 		Context:  *c,
 		Vars:     v,
 		Clients:  &DefaultClientProvider{},
->>>>>>> c51de52f
 	}
 }
 
@@ -252,13 +230,6 @@
 	}
 
 	// Parameters coming from the trigger event.
-<<<<<<< HEAD
-	params := WorkflowParameters{
-		VarsContext: b.Vars,
-	}
-	if b.Context.Event != nil {
-		params.EventInputs = b.Context.Event["inputs"]
-=======
 	params := WorkflowParameters{}
 	if b.Vars != nil {
 		params.VarsContext = b.Vars
@@ -268,9 +239,7 @@
 	}
 	if params.VarsContext != nil || params.EventInputs != nil {
 		i.Parameters = params
->>>>>>> c51de52f
-	}
-	i.Parameters = params
+	}
 
 	return i, nil
 }
