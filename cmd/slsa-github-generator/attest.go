--- conflicted
+++ resolved
@@ -66,20 +66,13 @@
 		if len(parts) == 1 {
 			return nil, fmt.Errorf("expected subject name for hash %q", shaDigest)
 		}
-<<<<<<< HEAD
-		name := fields[1]
+		name := strings.TrimSpace(parts[1])
 
-		if len(fields) > 2 {
-			return nil, fmt.Errorf("unexpected extra values: %v", fields[2:])
-		}
 		for _, p := range parsed {
 			if p.Name == name {
 				return nil, fmt.Errorf("duplicate subject: %q", name)
 			}
 		}
-=======
-		name := strings.TrimSpace(parts[1])
->>>>>>> 37514eb3
 
 		parsed = append(parsed, intoto.Subject{
 			Name: name,
