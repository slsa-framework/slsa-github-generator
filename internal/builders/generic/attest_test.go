package main

import (
	"bytes"
	"encoding/base64"
	"os"
	"path/filepath"
	"testing"

	"github.com/google/go-cmp/cmp"
	"github.com/google/go-cmp/cmp/cmpopts"
	intoto "github.com/in-toto/in-toto-golang/in_toto"
	slsacommon "github.com/in-toto/in-toto-golang/in_toto/slsa_provenance/common"

	"github.com/slsa-framework/slsa-github-generator/internal/errors"
	"github.com/slsa-framework/slsa-github-generator/internal/testutil"
	"github.com/slsa-framework/slsa-github-generator/internal/utils"
	"github.com/slsa-framework/slsa-github-generator/slsa"
)

const (
	testHash = "b5bb9d8014a0f9b1d61e21e796d78dccdf1352f23cd32812f4850b878ae4944c  artifact1"
)

// TestParseSubjects tests the parseSubjects function.
func TestParseSubjects(t *testing.T) {
	errNoNameFunc := func(got error) {
		want := &errNoName{}
		if !errors.As(got, &want) {
			t.Fatalf("unexpected error: %v", cmp.Diff(got, want, cmpopts.EquateErrors()))
		}
	}

	errShaFunc := func(got error) {
		want := &errSha{}
		if !errors.As(got, &want) {
			t.Fatalf("unexpected error: %v", cmp.Diff(got, want, cmpopts.EquateErrors()))
		}
	}

	errDuplicateSubjectFunc := func(got error) {
		want := &errDuplicateSubject{}
		if !errors.As(got, &want) {
			t.Fatalf("unexpected error: %v", cmp.Diff(got, want, cmpopts.EquateErrors()))
		}
	}

	errBase64Func := func(got error) {
		want := &errBase64{}
		if !errors.As(got, &want) {
			t.Fatalf("unexpected error: %v", cmp.Diff(got, want, cmpopts.EquateErrors()))
		}
	}

	testCases := []struct {
		name     string
		str      string
<<<<<<< HEAD
		err      error
		expected []intoto.Subject
=======
		expected []intoto.Subject
		err      func(error)
>>>>>>> e348592c
	}{
		{
			name: "single",
			// echo "2e0390eb024a52963db7b95e84a9c2b12c004054a7bad9a97ec0c7c89d4681d2 hoge" | base64 -w0
			str: "MmUwMzkwZWIwMjRhNTI5NjNkYjdiOTVlODRhOWMyYjEyYzAwNDA1NGE3YmFkOWE5N2VjMGM3Yzg5ZDQ2ODFkMiBob2dlCg==",
			expected: []intoto.Subject{
				{
					Name: "hoge",
					Digest: slsacommon.DigestSet{
						"sha256": "2e0390eb024a52963db7b95e84a9c2b12c004054a7bad9a97ec0c7c89d4681d2",
					},
				},
			},
		},
		{
			name: "name has spaces",
			// echo "2e0390eb024a52963db7b95e84a9c2b12c004054a7bad9a97ec0c7c89d4681d2 hoge fuga" | base64 -w0
			str: "MmUwMzkwZWIwMjRhNTI5NjNkYjdiOTVlODRhOWMyYjEyYzAwNDA1NGE3YmFkOWE5N2VjMGM3Yzg5ZDQ2ODFkMiBob2dlIGZ1Z2EK",
			expected: []intoto.Subject{
				{
					Name: "hoge fuga",
					Digest: slsacommon.DigestSet{
						"sha256": "2e0390eb024a52963db7b95e84a9c2b12c004054a7bad9a97ec0c7c89d4681d2",
					},
				},
			},
		},
		{
			name: "extra whitespace",
			// echo -e "\t  2e0390eb024a52963db7b95e84a9c2b12c004054a7bad9a97ec0c7c89d4681d2 \
			// \t hoge fuga  \t  " | base64 -w0
			str: "CSAgMmUwMzkwZWIwMjRhNTI5NjNkYjdiOTVlODRhOWMyYjEyYzAwNDA1NGE3Y" +
				"mFkOWE5N2VjMGM3Yzg5ZDQ2ODFkMiAJIGhvZ2UgZnVnYSAgCSAgCg==",
			expected: []intoto.Subject{
				{
					Name: "hoge fuga",
					Digest: slsacommon.DigestSet{
						"sha256": "2e0390eb024a52963db7b95e84a9c2b12c004054a7bad9a97ec0c7c89d4681d2",
					},
				},
			},
		},

		{
			name: "multiple",
			// echo -e "2e0390eb024a52963db7b95e84a9c2b12c004054a7bad9a97ec0c7c89d4681d2 \
			// hoge\ne712aff3705ac314b9a890e0ec208faa20054eee514d86ab913d768f94e01279 fuga" | base64 -w0
			str: "MmUwMzkwZWIwMjRhNTI5NjNkYjdiOTVlODRhOWMyYjEyYzAwNDA1NGE3YmFkOWE5N2VjMGM3Yzg5ZDQ2ODFkMiBob2dlCmU" +
				"3MTJhZmYzNzA1YWMzMTRiOWE4OTBlMGVjMjA4ZmFhMjAwNTRlZWU1MTRkODZhYjkxM2Q3NjhmOTRlMDEyNzkgZnVnYQo=",
			expected: []intoto.Subject{
				{
					Name: "hoge",
					Digest: slsacommon.DigestSet{
						"sha256": "2e0390eb024a52963db7b95e84a9c2b12c004054a7bad9a97ec0c7c89d4681d2",
					},
				},
				{
					Name: "fuga",
					Digest: slsacommon.DigestSet{
						"sha256": "e712aff3705ac314b9a890e0ec208faa20054eee514d86ab913d768f94e01279",
					},
				},
			},
		},
		{
			name:     "empty",
			str:      "",
			expected: nil,
		},
		{
			name: "blank lines",
			// echo -e "2e0390eb024a52963db7b95e84a9c2b12c004054a7bad9a97ec0c7c89d4681d2 \
			// hoge\n\ne712aff3705ac314b9a890e0ec208faa20054eee514d86ab913d768f94e01279 fuga" | base64 -w0
			str: "MmUwMzkwZWIwMjRhNTI5NjNkYjdiOTVlODRhOWMyYjEyYzAwNDA1NGE3YmFkOWE5N2VjMGM3Yzg5ZDQ2ODFkMiBob2dlCgp" +
				"lNzEyYWZmMzcwNWFjMzE0YjlhODkwZTBlYzIwOGZhYTIwMDU0ZWVlNTE0ZDg2YWI5MTNkNzY4Zjk0ZTAxMjc5IGZ1Z2EK",
			expected: []intoto.Subject{
				{
					Name: "hoge",
					Digest: slsacommon.DigestSet{
						"sha256": "2e0390eb024a52963db7b95e84a9c2b12c004054a7bad9a97ec0c7c89d4681d2",
					},
				},
				{
					Name: "fuga",
					Digest: slsacommon.DigestSet{
						"sha256": "e712aff3705ac314b9a890e0ec208faa20054eee514d86ab913d768f94e01279",
					},
				},
			},
		},
		{
			name: "sha only",
			// echo "2e0390eb024a52963db7b95e84a9c2b12c004054a7bad9a97ec0c7c89d4681d2" | base64 -w0
			str: "MmUwMzkwZWIwMjRhNTI5NjNkYjdiOTVlODRhOWMyYjEyYzAwNDA1NGE3YmFkOWE5N2VjMGM3Yzg5ZDQ2ODFkMgo=",
			// err: &errNoName{},
			err: errNoNameFunc,
		},
		{
			name: "invalid hash",
			// echo "abcdef hoge" | base64 -w0
			str: "YWJjZGVmIGhvZ2UK",
			err: errShaFunc,
		},
		{
			name: "duplicate name",
			// echo -e "2e0390eb024a52963db7b95e84a9c2b12c004054a7bad9a97ec0c7c89d4681d2 \
			// hoge\n2e0390eb024a52963db7b95e84a9c2b12c004054a7bad9a97ec0c7c89d4681d2 hoge" | base64 -w0
			str: "MmUwMzkwZWIwMjRhNTI5NjNkYjdiOTVlODRhOWMyYjEyYzAwNDA1NGE3YmFkOWE5N2VjMGM3Yzg5ZDQ2ODFkMiBob2dl" +
				"CjJlMDM5MGViMDI0YTUyOTYzZGI3Yjk1ZTg0YTljMmIxMmMwMDQwNTRhN2JhZDlhOTdlYzBjN2M4OWQ0NjgxZDIgaG9nZQo=",
			err: errDuplicateSubjectFunc,
		},
		{
			name: "not base64",
			str:  "this is not base64",
			err:  errBase64Func,
		},
	}

	for _, tc := range testCases {
		t.Run(tc.name, func(t *testing.T) {
			if s, err := parseSubjects(tc.str); err != nil {
				if tc.err != nil {
					tc.err(err)
				}
			} else {
				if tc.err != nil {
					tc.err(err)
				}

				if want, got := tc.expected, s; !cmp.Equal(want, got) {
					t.Errorf("unexpected subjects, want: %#v, got: %#v", want, got)
				}
			}
		})
	}
}

// Test_attestCmd tests the attest command.
func Test_attestCmd_default_single_artifact(t *testing.T) {
	t.Setenv("GITHUB_CONTEXT", "{}")

	// Change to temporary dir
	currentDir, err := os.Getwd()
	if err != nil {
		t.Errorf("unexpected failure: %v", err)
	}
	dir, err := os.MkdirTemp("", "")
	if err != nil {
		t.Errorf("unexpected failure: %v", err)
	}
	defer os.RemoveAll(dir)
	if err := os.Chdir(dir); err != nil {
		t.Errorf("unexpected failure: %v", err)
	}
	defer os.Chdir(currentDir)

	c := attestCmd(&slsa.NilClientProvider{}, checkTest(t), &testutil.TestSigner{}, &testutil.TestTransparencyLog{})
	c.SetOut(new(bytes.Buffer))
	c.SetArgs([]string{
		"--subjects", base64.StdEncoding.EncodeToString([]byte(testHash)),
	})
	if err := c.Execute(); err != nil {
		t.Errorf("unexpected failure: %v", err)
	}

	// check that the expected file exists.
	if _, err := os.Stat(filepath.Join(dir, "artifact1.intoto.jsonl")); err != nil {
		t.Errorf("error checking file: %v", err)
	}
}

func Test_attestCmd_default_multi_artifact(t *testing.T) {
	t.Setenv("GITHUB_CONTEXT", "{}")

	// Change to temporary dir
	currentDir, err := os.Getwd()
	if err != nil {
		t.Errorf("unexpected failure: %v", err)
	}
	dir, err := os.MkdirTemp("", "")
	if err != nil {
		t.Errorf("unexpected failure: %v", err)
	}
	defer os.RemoveAll(dir)
	if err := os.Chdir(dir); err != nil {
		t.Errorf("unexpected failure: %v", err)
	}
	defer os.Chdir(currentDir)

	c := attestCmd(&slsa.NilClientProvider{}, checkTest(t), &testutil.TestSigner{}, &testutil.TestTransparencyLog{})
	c.SetOut(new(bytes.Buffer))
	c.SetArgs([]string{
		"--subjects", base64.StdEncoding.EncodeToString([]byte(
			`b5bb9d8014a0f9b1d61e21e796d78dccdf1352f23cd32812f4850b878ae4944c  artifact1
b5bb9d8014a0f9b1d61e21e796d78dccdf1352f23cd32812f4850b878ae4944c  artifact2`)),
	})
	if err := c.Execute(); err != nil {
		t.Errorf("unexpected failure: %v", err)
	}

	// check that the expected file exists.
	if _, err := os.Stat(filepath.Join(dir, "multiple.intoto.jsonl")); err != nil {
		t.Errorf("error checking file: %v", err)
	}
}

func Test_attestCmd_custom_provenance_name(t *testing.T) {
	t.Setenv("GITHUB_CONTEXT", "{}")

	// Change to temporary dir
	currentDir, err := os.Getwd()
	if err != nil {
		t.Errorf("unexpected failure: %v", err)
	}
	dir, err := os.MkdirTemp("", "")
	if err != nil {
		t.Errorf("unexpected failure: %v", err)
	}
	defer os.RemoveAll(dir)
	if err := os.Chdir(dir); err != nil {
		t.Errorf("unexpected failure: %v", err)
	}
	defer os.Chdir(currentDir)

	c := attestCmd(&slsa.NilClientProvider{}, checkTest(t), &testutil.TestSigner{}, &testutil.TestTransparencyLog{})
	c.SetOut(new(bytes.Buffer))
	c.SetArgs([]string{
		"--subjects", base64.StdEncoding.EncodeToString([]byte(testHash)),
		"--signature", "custom.intoto.jsonl",
	})
	if err := c.Execute(); err != nil {
		t.Errorf("unexpected failure: %v", err)
	}

	// check that the file exists.
	if _, err := os.Stat("custom.intoto.jsonl"); err != nil {
		t.Errorf("error checking file: %v", err)
	}
}

func Test_attestCmd_invalid_extension(t *testing.T) {
	t.Setenv("GITHUB_CONTEXT", "{}")

	// Change to temporary dir
	currentDir, err := os.Getwd()
	if err != nil {
		t.Errorf("unexpected failure: %v", err)
	}
	dir, err := os.MkdirTemp("", "")
	if err != nil {
		t.Errorf("unexpected failure: %v", err)
	}
	defer os.RemoveAll(dir)
	if err := os.Chdir(dir); err != nil {
		t.Errorf("unexpected failure: %v", err)
	}
	defer os.Chdir(currentDir)

	// A custom check function that checks the error type is the expected error type.
	check := func(err error) {
		if err != nil {
			errInvalidPath := &utils.ErrInvalidPath{}
			if !errors.As(err, &errInvalidPath) {
				t.Fatalf("expected %v but got %v", &utils.ErrInvalidPath{}, err)
			}
			// Check should exit the program so we skip the rest of the test if we got the expected error.
			t.SkipNow()
		}
	}

	c := attestCmd(&slsa.NilClientProvider{}, check, &testutil.TestSigner{}, &testutil.TestTransparencyLog{})
	c.SetOut(new(bytes.Buffer))
	c.SetArgs([]string{
		"--subjects", base64.StdEncoding.EncodeToString([]byte(testHash)),
		"--signature", "invalid_name",
	})
	if err := c.Execute(); err != nil {
		t.Errorf("unexpected failure: %v", err)
	}

	// If no error occurs we catch it here. SkipNow will exit the test process so this code should be unreachable.
	t.Errorf("expected an error to occur.")
}

func Test_attestCmd_invalid_path(t *testing.T) {
	t.Setenv("GITHUB_CONTEXT", "{}")

	// Change to temporary dir
	currentDir, err := os.Getwd()
	if err != nil {
		t.Errorf("unexpected failure: %v", err)
	}
	dir, err := os.MkdirTemp("", "")
	if err != nil {
		t.Errorf("unexpected failure: %v", err)
	}
	defer os.RemoveAll(dir)
	if err := os.Chdir(dir); err != nil {
		t.Errorf("unexpected failure: %v", err)
	}
	defer os.Chdir(currentDir)

	// A custom check function that checks the error type is the expected error type.
	check := func(err error) {
		if err != nil {
			errInvalidPath := &utils.ErrInvalidPath{}
			if !errors.As(err, &errInvalidPath) {
				t.Fatalf("expected %v but got %v", &utils.ErrInvalidPath{}, err)
			}
			// Check should exit the program so we skip the rest of the test if we got the expected error.
			t.SkipNow()
		}
	}

	c := attestCmd(&slsa.NilClientProvider{}, check, &testutil.TestSigner{}, &testutil.TestTransparencyLog{})
	c.SetOut(new(bytes.Buffer))
	c.SetArgs([]string{
		"--subjects", base64.StdEncoding.EncodeToString([]byte(testHash)),
		"--signature", "/provenance.intoto.jsonl",
	})
	if err := c.Execute(); err != nil {
		t.Errorf("unexpected failure: %v", err)
	}

	// If no error occurs we catch it here. SkipNow will exit the test process so this code should be unreachable.
	t.Errorf("expected an error to occur.")
}

// Test_attestCmd_subdirectory_artifact tests the attest command when provided
// subjects in subdirectories.
func Test_attestCmd_subdirectory_artifact(t *testing.T) {
	t.Setenv("GITHUB_CONTEXT", "{}")

	// Change to temporary dir
	currentDir, err := os.Getwd()
	if err != nil {
		t.Errorf("unexpected failure: %v", err)
	}
	dir, err := os.MkdirTemp("", "")
	if err != nil {
		t.Errorf("unexpected failure: %v", err)
	}
	defer os.RemoveAll(dir)
	if err := os.Chdir(dir); err != nil {
		t.Errorf("unexpected failure: %v", err)
	}
	defer os.Chdir(currentDir)

	c := attestCmd(&slsa.NilClientProvider{}, checkTest(t), &testutil.TestSigner{}, &testutil.TestTransparencyLog{})
	c.SetOut(new(bytes.Buffer))
	c.SetArgs([]string{
		"--subjects", base64.StdEncoding.EncodeToString([]byte(testHash)),
	})
	if err := c.Execute(); err != nil {
		t.Errorf("unexpected failure: %v", err)
	}

	// check that the expected file exists.
	if _, err := os.Stat(filepath.Join(dir, "artifact1.intoto.jsonl")); err != nil {
		t.Errorf("error checking file: %v", err)
	}
}<|MERGE_RESOLUTION|>--- conflicted
+++ resolved
@@ -55,13 +55,8 @@
 	testCases := []struct {
 		name     string
 		str      string
-<<<<<<< HEAD
-		err      error
+		err      func(error)
 		expected []intoto.Subject
-=======
-		expected []intoto.Subject
-		err      func(error)
->>>>>>> e348592c
 	}{
 		{
 			name: "single",
