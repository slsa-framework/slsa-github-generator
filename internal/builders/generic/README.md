# Generation of SLSA3+ provenance for arbitrary projects

This document explains how to generate SLSA provenance for projects for which
there is no language or ecosystem specific builder available.

This can be done by adding an additional step to your existing Github Actions
workflow to call a [reusable
workflow](https://docs.github.com/en/actions/using-workflows/reusing-workflows)
to generate generic SLSA provenance. We'll call this workflow the "generic
workflow" from now on.

The generic workflow differs from ecosystem specific builders (like the [Go
builder](../go)) which build the artifacts as well as generate provenance. This
project simply generates provenance as a separate step in an existing workflow.

---

<!-- markdown-toc --bullets="-" -i README.md -->

<!-- toc -->

- [Benefits of Provenance](#benefits-of-provenance)
- [Generating Provenance](#generating-provenance)
  - [Getting Started](#getting-started)
  - [Referencing the SLSA generator](#referencing-the-slsa-generator)
  - [Private Repositories](#private-repositories)
  - [Supported Triggers](#supported-triggers)
  - [Workflow Inputs](#workflow-inputs)
  - [Workflow Outputs](#workflow-outputs)
  - [Provenance Format](#provenance-format)
  - [Provenance Example](#provenance-example)
- [Integration With Other Build Systems](#integration-with-other-build-systems)
  - [Provenance for GoReleaser](#provenance-for-goreleaser)
  - [Provenance for Bazel](#provenance-for-bazel)
  - [Provenance for Java](#provenance-for-java)
    - [Maven](#maven)
    - [Gradle](#gradle)
  - [Provenance for Rust](#provenance-for-rust)
  - [Provenance for Haskell](#provenance-for-haskell)
  - [Provenance for Python](#provenance-for-python)
- [Provenance for matrix strategy builds](#provenance-for-matrix-strategy-builds)
  - [A single provenance attestation for all artifacts](#a-single-provenance-attestation-for-all-artifacts)
  - [A different attestation for each iteration](#a-different-attestation-for-each-iteration)
- [Known Issues](#known-issues)
<<<<<<< HEAD
=======
  - ['internal error' when using using `upload-assets`](#internal-error-when-using-using-upload-assets)
>>>>>>> 5d2131a1
  - [error updating to TUF remote mirror: tuf: invalid key](#error-updating-to-tuf-remote-mirror-tuf-invalid-key)

<!-- tocstop -->

---

## Benefits of Provenance

Using the generic workflow will generate a non-forgeable attestation to the
artifacts' digests using the identity of the GitHub workflow. This can be used
to create a positive attestation to a software artifact coming from your
repository.

That means that once your users verify the artifacts they have downloaded they
can be sure that the artifacts were created by your repository's workflow and
haven't been tampered with.

## Generating Provenance

The generic workflow uses a GitHub Actions reusable workflow to generate the
provenance.

### Getting Started

To get started, you will need to add some steps to your current workflow. We
will assume you have an existing GitHub Actions workflow to build your project.

Add a step to your workflow after you have built your project to generate a
sha256 hash of your artifacts and base64 encode it.

Assuming you have a binary called `binary-linux-amd64` you can use the
`sha256sum` and `base64` commands to create the digest. Here we use the `-w0` to
output the encoded data on one line and make it easier to use as a GitHub Actions
output:

```shell
sha256sum artifact1 artifact2 ... | base64 -w0
```

This workflow expects the `base64-subjects` input to decode to a string conforming to the expected output of the `sha256sum` command. Specifically, the decoded output is expected to be comprised of a hash value followed by a space followed by the artifact name.

After you have encoded your digest, add a new job to call the reusable workflow.

```yaml
provenance:
  permissions:
    actions: read # Needed for detection of GitHub Actions environment.
    id-token: write # Needed for provenance signing and ID
    contents: write # Needed for release uploads
  uses: slsa-framework/slsa-github-generator/.github/workflows/generator_generic_slsa3.yml@v1.5.0
  with:
    base64-subjects: "${{ needs.build.outputs.hashes }}"
```

**Note**: Make sure that you reference the generator with a semantic version of the form `@vX.Y.Z`.
More information [here](/README.md#referencing-slsa-builders-and-generators).

Here's an example of what it might look like all together.

```yaml
jobs:
  # This step builds our artifacts, uploads them to the workflow run, and
  # outputs their digest.
  build:
    outputs:
      hashes: ${{ steps.hash.outputs.hashes }}
    runs-on: ubuntu-latest
    steps:
      - name: Build artifacts
        run: |
          # These are some amazing artifacts.
          echo "foo" > artifact1
          echo "bar" > artifact2

      - name: Generate hashes
        shell: bash
        id: hash
        run: |
          # sha256sum generates sha256 hash for all artifacts.
          # base64 -w0 encodes to base64 and outputs on a single line.
          # sha256sum artifact1 artifact2 ... | base64 -w0
          echo "hashes=$(sha256sum artifact1 artifact2 | base64 -w0)" >> "$GITHUB_OUTPUT"

      - name: Upload artifact1
        uses: actions/upload-artifact@3cea5372237819ed00197afe530f5a7ea3e805c8 # tag=v3.1.0
        with:
          name: artifact1
          path: artifact1
          if-no-files-found: error
          retention-days: 5

      - name: Upload artifact2
        uses: actions/upload-artifact@3cea5372237819ed00197afe530f5a7ea3e805c8 # tag=v3.1.0
        with:
          name: artifact2
          path: artifact2
          if-no-files-found: error
          retention-days: 5

  # This step calls the generic workflow to generate provenance.
  provenance:
    needs: [build]
    permissions:
      actions: read
      id-token: write
      contents: write
    uses: slsa-framework/slsa-github-generator/.github/workflows/generator_generic_slsa3.yml@v1.5.0
    with:
      base64-subjects: "${{ needs.build.outputs.hashes }}"
      # Upload provenance to a new release
      upload-assets: true

  # This step uploads our artifacts to the tagged GitHub release.
  release:
    needs: [build, provenance]
    runs-on: ubuntu-latest
    if: startsWith(github.ref, 'refs/tags/')
    steps:
      - name: Download artifact1
        uses: actions/download-artifact@fb598a63ae348fa914e94cd0ff38f362e927b741 # tag=v2.1.0
        with:
          name: artifact1

      - name: Download artifact2
        uses: actions/download-artifact@fb598a63ae348fa914e94cd0ff38f362e927b741 # tag=v2.1.0
        with:
          name: artifact2

      - name: Upload assets
        uses: softprops/action-gh-release@1e07f4398721186383de40550babbdf2b84acfc5 # v0.1.14
        with:
          files: |
            artifact1
            artifact2
```

### Referencing the SLSA generator

At present, the generator **MUST** be referenced
by a tag of the form `@vX.Y.Z`, because the build will fail if you reference it via a shorter tag like `@vX.Y` or `@vX` or if you reference it by a hash.

For more information about this design decision and how to configure renovatebot, see the main repository [README.md](../../../README.md).

### Private Repositories

Private repositories are supported with some caveats. Currently all builds
generate and post a new entry in the public
[Rekor](https://github.com/sigstore/rekor) API server instance at
https://rekor.sigstore.dev/. This entry includes the repository name. This will cause the
private repository name to leak and be discoverable via the public Rekor API
server.

If this is ok with you, you can set the `private-repository` flag in order to
opt in to publishing to the public Rekor instance from a private repository.

```yaml
with:
  private-repository: true
```

If you do not set this flag then private repositories will generate an error in
order to prevent leaking repository name information.

Support for private transparency log instances that would not leak repository
name information is tracked on [issue #372](https://github.com/slsa-framework/slsa-github-generator/issues/372).

### Supported Triggers

The following [GitHub trigger events](https://docs.github.com/en/actions/using-workflows/events-that-trigger-workflows) are fully supported and tested:

- `schedule`
- `push` (including new tags)
- `release`
- Manual run via `workflow_dispatch`

However, in practice, most triggers should work with the exception of
`pull_request`. If you would like support for `pull_request`, please tell us
about your use case on [issue #358](https://github.com/slsa-framework/slsa-github-generator/issues/358). If
you have an issue with any other triggers please submit a [new
issue](https://github.com/slsa-framework/slsa-github-generator/issues/new/choose).

### Workflow Inputs

The [generic workflow](https://github.com/slsa-framework/slsa-github-generator/blob/main/.github/workflows/generator_generic_slsa3.yml) accepts the following inputs:

| Name                 | Required | Default                                                                                         | Description                                                                                                                                                                                                                                                      |
| -------------------- | -------- | ----------------------------------------------------------------------------------------------- | ---------------------------------------------------------------------------------------------------------------------------------------------------------------------------------------------------------------------------------------------------------------- |
| `base64-subjects`    | yes      |                                                                                                 | Artifact(s) for which to generate provenance, formatted the same as the output of sha256sum (SHA256 NAME\n[...]) and base64 encoded. The encoded value should decode to, for example: `90f3f7d6c862883ab9d856563a81ea6466eb1123b55bff11198b4ed0030cac86 foo.zip` |
| `upload-assets`      | no       | false                                                                                           | If true provenance is uploaded to a GitHub release for new tags.                                                                                                                                                                                                 |
| `upload-tag-name`    | no       |                                                                                                 | If specified and `upload-assets` is set to true, the provenance will be uploaded to a Github release identified by the tag-name regardless of the triggering event.                                                                                              |
| `provenance-name`    | no       | "(subject name).intoto.jsonl" if a single subject. "multiple.intoto.json" if multiple subjects. | The artifact name of the signed provenance. The file must have the `intoto.jsonl` extension.                                                                                                                                                                     |
| `attestation-name`   | no       | "(subject name).intoto.jsonl" if a single subject. "multiple.intoto.json" if multiple subjects. | The artifact name of the signed provenance. The file must have the `intoto.jsonl` extension. DEPRECATED: use `provenance-name` instead.                                                                                                                          |
| `private-repository` | no       | false                                                                                           | Set to true to opt-in to posting to the public transparency log. Will generate an error if false for private repositories. This input has no effect for public repositories. See [Private Repositories](#private-repositories).                                  |
| `continue-on-error`  | no       | false                                                                                           | Set to true to ignore errors. This option is useful if you won't want a failure to fail your entire workflow.                                                                                                                                                    |

### Workflow Outputs

The [generic workflow](https://github.com/slsa-framework/slsa-github-generator/blob/main/.github/workflows/generator_generic_slsa3.yml) produces the following outputs:

| Name               | Description                                                                                     |
| ------------------ | ----------------------------------------------------------------------------------------------- |
| `provenance-name`  | The artifact name of the signed provenance.                                                     |
| `attestation-name` | The artifact name of the signed provenance. DEPRECATED: use `provenance-name` instead.          |
| `outcome`          | If `continue-on-error` is `true`, will contain the outcome of the run (`success` or `failure`). |

### Provenance Format

The project generates SLSA provenance with the following values.

| Name                         | Value                                                                  | Description                                                                                                                                                                                                            |
| ---------------------------- | ---------------------------------------------------------------------- | ---------------------------------------------------------------------------------------------------------------------------------------------------------------------------------------------------------------------- |
| `buildType`                  | `"https://github.com/slsa-framework/slsa-github-generator/generic@v1"` | Identifies a generic GitHub Actions build.                                                                                                                                                                             |
| `metadata.buildInvocationID` | `"[run_id]-[run_attempt]"`                                             | The GitHub Actions [`run_id`](https://docs.github.com/en/actions/learn-github-actions/contexts#github-context) does not update when a workflow is re-run. Run attempt is added to make the build invocation ID unique. |

**Note**: The generated provenance will probably be wrapped in a [DSSE](https://github.com/secure-systems-lab/dsse) envelope and encoded in base64. Check the human-readable result running `cat encoded-artifact.intoto.jsonl | jq -r '.payload' | base64 -d | jq`.

### Provenance Example

The following is an example of the generated provenance. Provenance is
generated as an [in-toto](https://in-toto.io/) statement with a SLSA predicate.

```json
{
  "_type": "https://in-toto.io/Statement/v0.1",
  "predicateType": "https://slsa.dev/provenance/v0.2",
  "subject": [
    {
      "name": "ghcr.io/ianlewis/actions-test",
      "digest": {
        "sha256": "8ae83e5b11e4cc8257f5f4d1023081ba1c72e8e60e8ed6cacd0d53a4ca2d142b"
      }
    },
  ],
  "predicate": {
    "builder": {
      "id": "https://github.com/slsa-framework/slsa-github-generator/.github/workflows/generator_generic_slsa3.yml@refs/tags/v1.2.2"
    },
    "buildType": "https://github.com/slsa-framework/slsa-github-generator/generic@v1",
    "invocation": {
      "configSource": {
        "uri": "git+https://github.com/ianlewis/actions-test@refs/heads/main.git",
        "digest": {
          "sha1": "e491e4b2ce5bc76fb103729b61b04d3c46d8a192"
        },
        "entryPoint": ".github/workflows/generic-container.yml"
      },
      "parameters": {},
      "environment": {
        "github_actor": "ianlewis",
        "github_actor_id": "49289",
        "github_base_ref": "",
        "github_event_name": "push",
        "github_event_payload": {...},
        "github_head_ref": "",
        "github_ref": "refs/tags/v0.0.9",
        "github_ref_type": "tag",
        "github_repository_id": "474793590",
        "github_repository_owner": "ianlewis",
        "github_repository_owner_id": "49289",
        "github_run_attempt": "1",
        "github_run_id": "2556669934",
        "github_run_number": "12",
        "github_sha1": "e491e4b2ce5bc76fb103729b61b04d3c46d8a192"
      }
    },
    "metadata": {
      "buildInvocationID": "2556669934-1",
      "completeness": {
        "parameters": true,
        "environment": false,
        "materials": false
      },
      "reproducible": false
    },
    "materials": [
      {
        "uri": "git+https://github.com/ianlewis/actions-test@refs/tags/v0.0.9",
        "digest": {
          "sha1": "e491e4b2ce5bc76fb103729b61b04d3c46d8a192"
        }
      }
    ]
  }
}
```

## Integration With Other Build Systems

This section explains how to generate non-forgeable SLSA provenance with existing build systems.

### Provenance for GoReleaser

If you use [GoReleaser](https://github.com/goreleaser/goreleaser-action) to generate your build, you can easily
generate SLSA3 provenance by updating your existing workflow with the steps indicated in the workflow below:

**Notes**:

- Make sure you did not disable checksum generation in the goreleaser yml.
- Make sure you specified sha256 as the algorithm for the checksum or left it empty (sha256 is the default).
- To enable provenance generation for dockers (as well as artifacts), use [goreleaser version >= v1.13.0](https://github.com/goreleaser/goreleaser/releases/tag/v1.13.0).

1. Declare an `outputs` for the GoReleaser job:

   ```yaml
   jobs:
     goreleaser:
       outputs:
         hashes: ${{ steps.hash.outputs.hashes }}
   ```

2. Add an `id: run-goreleaser` field to your goreleaser step:

   ```yaml
       steps:
         [...]
         - name: Run GoReleaser
           id: run-goreleaser
           uses: goreleaser/goreleaser-action@b508e2e3ef3b19d4e4146d4f8fb3ba9db644a757 # tag=v3.2.0
   ```

3. Add a step to generate the provenance subjects as shown below:

   ```yaml
   - name: Generate subject
     id: hash
     env:
       ARTIFACTS: "${{ steps.run-goreleaser.outputs.artifacts }}"
     run: |
       set -euo pipefail
       hashes=$(echo $ARTIFACTS | jq --raw-output '.[] | {name, "digest": (.extra.Digest // .extra.Checksum)} | select(.digest) | {digest} + {name} | join("  ") | sub("^sha256:";"")' | base64 -w0)
       if test "$hashes" = ""; then # goreleaser < v1.13.0
         checksum_file=$(echo "$ARTIFACTS" | jq -r '.[] | select (.type=="Checksum") | .path')
         hashes=$(cat $checksum_file | base64 -w0)
       fi
       echo "hashes=$hashes" >> $GITHUB_OUTPUT
   ```

4. Call the generic workflow to generate provenance by declaring the job below:

<<<<<<< HEAD
   ```yaml
   provenance:
     needs: [goreleaser]
     permissions:
       actions: read # To read the workflow path.
       id-token: write # To sign the provenance.
       contents: write # To add assets to a release.
     uses: slsa-framework/slsa-github-generator/.github/workflows/generator_generic_slsa3.yml@v1.5.0-rc.0
     with:
       base64-subjects: "${{ needs.goreleaser.outputs.hashes }}"
       upload-assets: true # upload to a new release
   ```

   All in all, it will look as the following:

   ```yaml
   jobs:
     goreleaser:
       outputs:
         hashes: ${{ steps.hash.outputs.hashes }}

       steps:
         - name: Checkout repository
           uses: actions/checkout@2541b1294d2704b0964813337f33b291d3f8596b # tag=v3

         - name: Run GoReleaser
           id: run-goreleaser
           uses: goreleaser/goreleaser-action@b953231f81b8dfd023c58e0854a721e35037f28b # tag=v3

         - name: Generate subject
           id: hash
           env:
             ARTIFACTS: "${{ steps.run-goreleaser.outputs.artifacts }}"
           run: |
             set -euo pipefail

             hashes=$(echo $ARTIFACTS | jq --raw-output '.[] | {name, "digest": (.extra.Digest // .extra.Checksum)} | select(.digest) | {digest} + {name} | join("  ") | sub("^sha256:";"")' | base64 -w0)
             if test "$hashes" = ""; then # goreleaser < v1.13.0
               checksum_file=$(echo "$ARTIFACTS" | jq -r '.[] | select (.type=="Checksum") | .path')
               hashes=$(cat $checksum_file | base64 -w0)
             fi
             echo "hashes=$hashes" >> $GITHUB_OUTPUT

     provenance:
       needs: [goreleaser]
       permissions:
         actions: read # To read the workflow path.
         id-token: write # To sign the provenance.
         contents: write # To add assets to a release.
       uses: slsa-framework/slsa-github-generator/.github/workflows/generator_generic_slsa3.yml@v1.5.0-rc.0
       with:
         base64-subjects: "${{ needs.goreleaser.outputs.hashes }}"
         upload-assets: true # upload to a new release
   ```
=======
```yaml
provenance:
  needs: [goreleaser]
  permissions:
    actions: read # To read the workflow path.
    id-token: write # To sign the provenance.
    contents: write # To add assets to a release.
  uses: slsa-framework/slsa-github-generator/.github/workflows/generator_generic_slsa3.yml@v1.5.0
  with:
    base64-subjects: "${{ needs.goreleaser.outputs.hashes }}"
    upload-assets: true # upload to a new release
```

All in all, it will look as the following:

```yaml
jobs:
  goreleaser:
    outputs:
      hashes: ${{ steps.hash.outputs.hashes }}

    steps:
      - name: Checkout repository
        uses: actions/checkout@2541b1294d2704b0964813337f33b291d3f8596b # tag=v3

      - name: Run GoReleaser
        id: run-goreleaser
        uses: goreleaser/goreleaser-action@b953231f81b8dfd023c58e0854a721e35037f28b # tag=v3

      - name: Generate subject
        id: hash
        env:
          ARTIFACTS: "${{ steps.run-goreleaser.outputs.artifacts }}"
        run: |
          set -euo pipefail

          hashes=$(echo $ARTIFACTS | jq --raw-output '.[] | {name, "digest": (.extra.Digest // .extra.Checksum)} | select(.digest) | {digest} + {name} | join("  ") | sub("^sha256:";"")' | base64 -w0)
          if test "$hashes" = ""; then # goreleaser < v1.13.0
            checksum_file=$(echo "$ARTIFACTS" | jq -r '.[] | select (.type=="Checksum") | .path')
            hashes=$(cat $checksum_file | base64 -w0)
          fi
          echo "hashes=$hashes" >> $GITHUB_OUTPUT

  provenance:
    needs: [goreleaser]
    permissions:
      actions: read # To read the workflow path.
      id-token: write # To sign the provenance.
      contents: write # To add assets to a release.
    uses: slsa-framework/slsa-github-generator/.github/workflows/generator_generic_slsa3.yml@v1.5.0
    with:
      base64-subjects: "${{ needs.goreleaser.outputs.hashes }}"
      upload-assets: true # upload to a new release
```
>>>>>>> 5d2131a1

### Provenance for Bazel

If you use [Bazel](https://bazel.build/) to generate your artifacts, you can easily generate SLSA3 provenance by updating your existing workflow with steps indicated in the workflow below:

1. Declare an `outputs` for the hashes:

   ```yaml
   jobs:
     build:
       outputs:
         hashes: ${{ steps.hash.outputs.hashes }}
   ```

2. Build your project and copy the binaries from `bazel-bin` path (i.e., Bazel sandbox) to the root of the repository for easier reference (this makes it easier to upload these to the release too!):

   ```yaml
   steps:
     [...]
     - name: Build using bazel
       run: |
         # Your normal build workflow targets here
         bazel build //path/to/target_binary //path/to_another/binary

         # Copy the binaries.
         cp bazel-bin/path/to/target_binary .
         cp bazel-bin/path/to/another/binary .
   ```

3. Add a step to generate the provenance subjects as shown below. Update the sha256 sum arguments to include all binaries that you generate provenance for:

   ```yaml
   - name: Generate subject
     id: hash
     run: |
       set -euo pipefail

       sha256sum target_binary binary > checksums

       echo "hashes=$(cat checksums | base64 -w0)" >> "$GITHUB_OUTPUT"
   ```

4. Call the generic workflow to generate provenance by declaring the job below:

<<<<<<< HEAD
   ```yaml
   provenance:
     needs: [build]
     permissions:
       actions: read # To read the workflow path.
       id-token: write # To sign the provenance.
       contents: write # To add assets to a release.
     uses: slsa-framework/slsa-github-generator/.github/workflows/generator_generic_slsa3.yml@v1.5.0-rc.0
     with:
       base64-subjects: "${{ needs.build.outputs.hashes }}"
       upload-assets: true # Optional: Upload to a new release
   ```

   All in all, it will look as the following:

   ```yaml
   jobs:
     build:
       outputs:
         hashes: ${{ steps.hash.outputs.hashes }}

       steps:
         - name: Checkout repository
           uses: actions/checkout@2541b1294d2704b0964813337f33b291d3f8596b # tag=v3

         - name: Build using bazel
           run: |
             # Your normal build workflow targets here
             bazel build //path/to/target_binary //path/to_another/binary

             # Copy the binaries.
             cp bazel-bin/path/to/target_binary .
             cp bazel-bin/path/to/another/binary .

         - name: Generate subject
           id: hash
           run: |
             set -euo pipefail

             sha256sum target_binary binary > checksums

             echo "hashes=$(cat checksums | base64 -w0)" >> "$GITHUB_OUTPUT"

     provenance:
       needs: [build]
       permissions:
         actions: read # To read the workflow path.
         id-token: write # To sign the provenance.
         contents: write # To add assets to a release.
       uses: slsa-framework/slsa-github-generator/.github/workflows/generator_generic_slsa3.yml@v1.5.0-rc.0
       with:
         base64-subjects: "${{ needs.build.outputs.hashes }}"
         upload-assets: true # Optional: Upload to a new release
   ```
=======
```yaml
provenance:
  needs: [build]
  permissions:
    actions: read # To read the workflow path.
    id-token: write # To sign the provenance.
    contents: write # To add assets to a release.
  uses: slsa-framework/slsa-github-generator/.github/workflows/generator_generic_slsa3.yml@v1.5.0
  with:
    base64-subjects: "${{ needs.build.outputs.hashes }}"
    upload-assets: true # Optional: Upload to a new release
```

All in all, it will look as the following:

```yaml
jobs:
  build:
    outputs:
      hashes: ${{ steps.hash.outputs.hashes }}

    steps:
      - name: Checkout repository
        uses: actions/checkout@2541b1294d2704b0964813337f33b291d3f8596b # tag=v3

      - name: Build using bazel
        run: |
          # Your normal build workflow targets here
          bazel build //path/to/target_binary //path/to_another/binary

          # Copy the binaries.
          cp bazel-bin/path/to/target_binary .
          cp bazel-bin/path/to/another/binary .

      - name: Generate subject
        id: hash
        run: |
          set -euo pipefail

          sha256sum target_binary binary > checksums

          echo "hashes=$(cat checksums | base64 -w0)" >> "$GITHUB_OUTPUT"

  provenance:
    needs: [build]
    permissions:
      actions: read # To read the workflow path.
      id-token: write # To sign the provenance.
      contents: write # To add assets to a release.
    uses: slsa-framework/slsa-github-generator/.github/workflows/generator_generic_slsa3.yml@v1.5.0
    with:
      base64-subjects: "${{ needs.build.outputs.hashes }}"
      upload-assets: true # Optional: Upload to a new release
```
>>>>>>> 5d2131a1

### Provenance for Java

If you develop with Java and use [Maven](#maven) or [Gradle](#gradle), you can
easily generate SLSA3 provenance by updating your existing workflow with the
steps indicated in the workflow below:

#### Maven

1. Declare an `outputs` for the artifacts generated by the build and their hashes:

   ```yaml
   jobs:
     build:
       outputs:
         artifacts: ${{ steps.build.outputs.artifacts }}
         hashes: ${{ steps.hash.outputs.hashes }}
   ```

2. Add an `id: build` field to your maven build step and save the location of the maven output files for easier reference:

   ```yaml
   steps:
     [...]
     - name: Build using maven
       id: build
       run: |
         # Your normal build workflow targets here
         mvn clean package

         # Save the location of the maven output files for easier reference
         ARTIFACT_PATTERN=./target/$(mvn help:evaluate -Dexpression=project.artifactId -q -DforceStdout)-$(mvn help:evaluate -Dexpression=project.version -q -DforceStdout)*.jar
         echo "artifact_pattern=$ARTIFACT_PATTERN" >> "$GITHUB_OUTPUT"
   ```

3. Add a step to generate the provenance subjects as shown below. Update the sha256 sum arguments to include all binaries that you generate provenance for:

   ```yaml
   - name: Generate subject
     id: hash
     run: |
       echo "hashes=$(sha256sum ${{ steps.build.outputs.artifact_pattern }} | base64 -w0)" >> "$GITHUB_OUTPUT"
   ```

4. Call the generic workflow to generate provenance by declaring the job below:

<<<<<<< HEAD
   ```yaml
   provenance:
     needs: [build]
     permissions:
       actions: read # To read the workflow path.
       id-token: write # To sign the provenance.
       contents: write # To add assets to a release.
     uses: slsa-framework/slsa-github-generator/.github/workflows/generator_generic_slsa3.yml@v1.5.0-rc.0
     with:
       base64-subjects: "${{ needs.build.outputs.hashes }}"
       upload-assets: true # Optional: Upload to a new release
   ```

   All in all, it will look as the following:

   ```yaml
   jobs:
     build:
       outputs:
         artifacts: ${{ steps.build.outputs.artifacts }}
         hashes: ${{ steps.hash.outputs.hashes }}

       steps:
         - name: Checkout repository
           uses: actions/checkout@2541b1294d2704b0964813337f33b291d3f8596b # tag=v3

         - name: Build using maven
           id: build
           run: |
             # Your normal build workflow targets here
             mvn clean package

             # Save the location of the maven output files for easier reference
             ARTIFACT_PATTERN=./target/$(mvn help:evaluate -Dexpression=project.artifactId -q -DforceStdout)-$(mvn help:evaluate -Dexpression=project.version -q -DforceStdout)*.jar
             echo "artifact_pattern=$ARTIFACT_PATTERN" >> "$GITHUB_OUTPUT"

         - name: Generate subject
           id: hash
           run: |
             echo "hashes=$(sha256sum ${{ steps.build.outputs.artifact_pattern }} | base64 -w0)" >> "$GITHUB_OUTPUT"

         - name: Upload build artifacts
           uses: actions/upload-artifact@3cea5372237819ed00197afe530f5a7ea3e805c8 # tag=v3
           with:
             name: maven-build-outputs
             path: ${{ steps.build.outputs.artifact_pattern }}
             if-no-files-found: error

     provenance:
       needs: [build]
       permissions:
         actions: read # To read the workflow path.
         id-token: write # To sign the provenance.
         contents: write # To add assets to a release.
       uses: slsa-framework/slsa-github-generator/.github/workflows/generator_generic_slsa3.yml@v1.5.0-rc.0
       with:
         base64-subjects: "${{ needs.build.outputs.hashes }}"
         upload-assets: true # Optional: Upload to a new release
   ```
=======
```yaml
provenance:
  needs: [build]
  permissions:
    actions: read # To read the workflow path.
    id-token: write # To sign the provenance.
    contents: write # To add assets to a release.
  uses: slsa-framework/slsa-github-generator/.github/workflows/generator_generic_slsa3.yml@v1.5.0
  with:
    base64-subjects: "${{ needs.build.outputs.hashes }}"
    upload-assets: true # Optional: Upload to a new release
```

All in all, it will look as the following:

```yaml
jobs:
  build:
    outputs:
      artifacts: ${{ steps.build.outputs.artifacts }}
      hashes: ${{ steps.hash.outputs.hashes }}

    steps:
      - name: Checkout repository
        uses: actions/checkout@2541b1294d2704b0964813337f33b291d3f8596b # tag=v3

      - name: Build using maven
        id: build
        run: |
          # Your normal build workflow targets here
          mvn clean package

          # Save the location of the maven output files for easier reference
          ARTIFACT_PATTERN=./target/$(mvn help:evaluate -Dexpression=project.artifactId -q -DforceStdout)-$(mvn help:evaluate -Dexpression=project.version -q -DforceStdout)*.jar
          echo "artifact_pattern=$ARTIFACT_PATTERN" >> "$GITHUB_OUTPUT"

      - name: Generate subject
        id: hash
        run: |
          echo "hashes=$(sha256sum ${{ steps.build.outputs.artifact_pattern }} | base64 -w0)" >> "$GITHUB_OUTPUT"

      - name: Upload build artifacts
        uses: actions/upload-artifact@3cea5372237819ed00197afe530f5a7ea3e805c8 # tag=v3
        with:
          name: maven-build-outputs
          path: ${{ steps.build.outputs.artifact_pattern }}
          if-no-files-found: error

  provenance:
    needs: [build]
    permissions:
      actions: read # To read the workflow path.
      id-token: write # To sign the provenance.
      contents: write # To add assets to a release.
    uses: slsa-framework/slsa-github-generator/.github/workflows/generator_generic_slsa3.yml@v1.5.0
    with:
      base64-subjects: "${{ needs.build.outputs.hashes }}"
      upload-assets: true # Optional: Upload to a new release
```
>>>>>>> 5d2131a1

#### Gradle

1. Declare an `outputs` for the artifacts generated by the build and their hashes:

   ```yaml
   jobs:
     build:
       outputs:
         hashes: ${{ steps.hash.outputs.hashes }}
   ```

2. Add an `id: build` field to your gradle build step:

   ```yaml
   steps:
     [...]
     - name: Build using gradle
       id: build
       run: |
         # Your normal build workflow targets here
         ./gradlew clean build
   ```

3. Add a step to generate the provenance subjects as shown below. Update the
   sha256 sum arguments to include all binaries that you generate provenance
   for. (This build assumes build artifacts are saved in `./build/libs`).

   ```yaml
   - name: Generate subject
     id: hash
     run: |
       echo "hashes=$(sha256sum ./build/libs/* | base64 -w0)" >> "$GITHUB_OUTPUT"
   ```

4. Call the generic workflow to generate provenance by declaring the job below:

<<<<<<< HEAD
   ```yaml
   provenance:
     needs: [build]
     permissions:
       actions: read
       id-token: write
       contents: write
     uses: slsa-framework/slsa-github-generator/.github/workflows/generator_generic_slsa3.yml@v1.5.0-rc.0
     with:
       base64-subjects: "${{ needs.build.outputs.hashes }}"
       upload-assets: true # Optional: Upload to a new release
   ```

   All in all, it will look as the following:

   ```yaml
   Jobs:
     build:
       outputs:
         hashes: ${{ steps.hash.outputs.hashes }}

       runs-on: ubuntu-latest
       steps:
         - name: Checkout repository
           uses: actions/checkout@2541b1294d2704b0964813337f33b291d3f8596b # tag=v3

         - name: Build using gradle
           id: build
           run: |
             # Your normal build workflow targets here
             ./gradlew clean build

         - name: Generate subject
           id: hash
           run: |
             echo "hashes=$(sha256sum ./build/libs/* | base64 -w0)" >> "$GITHUB_OUTPUT"

         - name: Upload build artifacts
           uses: actions/upload-artifact@3cea5372237819ed00197afe530f5a7ea3e805c8 # tag=v3
           with:
             name: gradle-build-outputs
             path: ./build/libs/
             if-no-files-found: error

     provenance:
       needs: [build]
       permissions:
         actions: read
         id-token: write
         contents: write
       uses: slsa-framework/slsa-github-generator/.github/workflows/generator_generic_slsa3.yml@v1.5.0-rc.0
       with:
         base64-subjects: "${{ needs.build.outputs.hashes }}"
         upload-assets: true # Optional: Upload to a new release
   ```
=======
```yaml
provenance:
  needs: [build]
  permissions:
    actions: read
    id-token: write
    contents: write
  uses: slsa-framework/slsa-github-generator/.github/workflows/generator_generic_slsa3.yml@v1.5.0
  with:
    base64-subjects: "${{ needs.build.outputs.hashes }}"
    upload-assets: true # Optional: Upload to a new release
```

All in all, it will look as the following:

```yaml
jobs:
  build:
    outputs:
      hashes: ${{ steps.hash.outputs.hashes }}

    runs-on: ubuntu-latest
    steps:
      - name: Checkout repository
        uses: actions/checkout@2541b1294d2704b0964813337f33b291d3f8596b # tag=v3

      - name: Build using gradle
        id: build
        run: |
          # Your normal build workflow targets here
          ./gradlew clean build

      - name: Generate subject
        id: hash
        run: |
          echo "hashes=$(sha256sum ./build/libs/* | base64 -w0)" >> "$GITHUB_OUTPUT"

      - name: Upload build artifacts
        uses: actions/upload-artifact@3cea5372237819ed00197afe530f5a7ea3e805c8 # tag=v3
        with:
          name: gradle-build-outputs
          path: ./build/libs/
          if-no-files-found: error

  provenance:
    needs: [build]
    permissions:
      actions: read
      id-token: write
      contents: write
    uses: slsa-framework/slsa-github-generator/.github/workflows/generator_generic_slsa3.yml@v1.5.0
    with:
      base64-subjects: "${{ needs.build.outputs.hashes }}"
      upload-assets: true # Optional: Upload to a new release
```
>>>>>>> 5d2131a1

### Provenance for Rust

If you use [Cargo](https://doc.rust-lang.org/cargo/) to generate your artifacts, you can
easily generate SLSA3 provenance by updating your existing workflow with the
steps indicated in the workflow below:

1. Declare an `outputs` for the hashes:

   ```yaml
   jobs:
     build:
       outputs:
         hashes: ${{ steps.hash.outputs.hashes }}
   ```

2. Build your binaries. Then add a step to generate the provenance subjects as shown below. Update the sha256 sum arguments to include all binaries that you generate provenance for:

   ```yaml
   steps:
     [...]
     - name: Build using cargo
       run: |
         # Your normal build workflow targets here.
         cargo build --release

         cp target/release/target_binary .

     # Generate the subject.
     - name: Generate subject
       id: hash
       run: |
         set -euo pipefail

         echo "hashes=$(sha256sum target_binary | base64 -w0)" >> "$GITHUB_OUTPUT"
   ```

3. Call the generic workflow to generate provenance by declaring the job below:

<<<<<<< HEAD
   ```yaml
   provenance:
     needs: [build]
     permissions:
       actions: read # To read the workflow path.
       id-token: write # To sign the provenance.
       contents: write # To add assets to a release.
     uses: slsa-framework/slsa-github-generator/.github/workflows/generator_generic_slsa3.yml@v1.5.0-rc.0
     with:
       base64-subjects: "${{ needs.build.outputs.hashes }}"
       upload-assets: true # Optional: Upload to a new release
   ```

   All in all, it will look as the following:

   ```yaml
   jobs:
     build:
       outputs:
         hashes: ${{ steps.hash.outputs.hashes }}

       steps:
         - name: Checkout repository
           uses: actions/checkout@2541b1294d2704b0964813337f33b291d3f8596b # tag=v3

         - name: Build using cargo
           run: |
             # Your normal build workflow targets here.
             cargo build --release

             cp target/release/target_binary .

         # Generate the subject.
         - name: Generate subject
           id: hash
           run: |
             set -euo pipefail

             echo "hashes=$(sha256sum target_binary | base64 -w0)" >> "$GITHUB_OUTPUT"

     provenance:
       needs: [build]
       permissions:
         actions: read # To read the workflow path.
         id-token: write # To sign the provenance.
         contents: write # To add assets to a release.
       uses: slsa-framework/slsa-github-generator/.github/workflows/generator_generic_slsa3.yml@v1.5.0-rc.0
       with:
         base64-subjects: "${{ needs.build.outputs.hashes }}"
         upload-assets: true # Optional: Upload to a new release
   ```
=======
```yaml
provenance:
  needs: [build]
  permissions:
    actions: read # To read the workflow path.
    id-token: write # To sign the provenance.
    contents: write # To add assets to a release.
  uses: slsa-framework/slsa-github-generator/.github/workflows/generator_generic_slsa3.yml@v1.5.0
  with:
    base64-subjects: "${{ needs.build.outputs.hashes }}"
    upload-assets: true # Optional: Upload to a new release
```

All in all, it will look as the following:

```yaml
jobs:
  build:
    outputs:
      hashes: ${{ steps.hash.outputs.hashes }}

    steps:
      - name: Checkout repository
        uses: actions/checkout@2541b1294d2704b0964813337f33b291d3f8596b # tag=v3

      - name: Build using cargo
        run: |
          # Your normal build workflow targets here.
          cargo build --release

          cp target/release/target_binary .

      # Generate the subject.
      - name: Generate subject
        id: hash
        run: |
          set -euo pipefail

          echo "hashes=$(sha256sum target_binary | base64 -w0)" >> "$GITHUB_OUTPUT"

  provenance:
    needs: [build]
    permissions:
      actions: read # To read the workflow path.
      id-token: write # To sign the provenance.
      contents: write # To add assets to a release.
    uses: slsa-framework/slsa-github-generator/.github/workflows/generator_generic_slsa3.yml@v1.5.0
    with:
      base64-subjects: "${{ needs.build.outputs.hashes }}"
      upload-assets: true # Optional: Upload to a new release
```
>>>>>>> 5d2131a1

### Provenance for Haskell

If you use [Haskell](https://www.haskell.org/) (either via
[`cabal`](https://www.haskell.org/cabal/) or
[`stack`](https://docs.haskellstack.org/en/stable/README/)) to generate your
artifacts, you can easily generate SLSA3 provenance by updating your existing
workflow with the steps indicated in the workflow below.

1. Declare an `outputs` for the hashes:

   ```yaml
   jobs:
     build:
       outputs:
         hashes: ${{ steps.hash.outputs.hashes }}
   ```

2. Build your binaries. Then add a step to generate the provenance subjects as shown below. Update the sha256 sum arguments to include all binaries that you generate provenance for:

   ```yaml
   steps:
     [...]
     - name: Build using Haskell
       run: |
         # Your normal build workflow targets here.
         cabal build  # or stack build

         # Copy the binary to the root directory for easier reference
         # For Cabal, use the following command
         cp $(cabal list-bin .) .
         # For Stack, use the following command instead
         # cp $(stack path --local-install-root)/bin/target_binary .

     # Generate the subject.
     - name: Generate subject
       id: hash
       run: |
         set -euo pipefail

         echo "hashes=$(sha256sum target_binary | base64 -w0)" >> "$GITHUB_OUTPUT"
   ```

3. Call the generic workflow to generate provenance by declaring the job below:

<<<<<<< HEAD
   ```yaml
   provenance:
     needs: [build]
     permissions:
       actions: read # To read the workflow path.
       id-token: write # To sign the provenance.
       contents: write # To add assets to a release.
     uses: slsa-framework/slsa-github-generator/.github/workflows/generator_generic_slsa3.yml@v1.5.0-rc.0
     with:
       base64-subjects: "${{ needs.build.outputs.hashes }}"
       upload-assets: true # Optional: Upload to a new release
   ```

   All in all, it will look as the following:

   ```yaml
   jobs:
     build:
       outputs:
         hashes: ${{ steps.hash.outputs.hashes }}

       steps:
         - name: Checkout repository
           uses: actions/checkout@2541b1294d2704b0964813337f33b291d3f8596b # tag=v3
         - name: Setup Haskell
           uses: haskell/actions/setup@745062a754c3c4b70b87cb93937ad443096cc94d # tag=v1

         - name: Build using Haskell
           run: |
             # Your normal build workflow targets here.
             cabal build  # or stack build

             # Copy the binary to the root directory for easier reference
             # For Cabal, use the following command
             cp $(cabal list-bin .) .
             # For Stack, use the following command instead
             # cp $(stack path --local-install-root)/bin/target_binary .

         # Generate the subject.
         - name: Generate subject
           id: hash
           run: |
             set -euo pipefail

             echo "hashes=$(sha256sum target_binary | base64 -w0)" >> "$GITHUB_OUTPUT"

     provenance:
       needs: [build]
       permissions:
         actions: read # To read the workflow path.
         id-token: write # To sign the provenance.
         contents: write # To add assets to a release.
       uses: slsa-framework/slsa-github-generator/.github/workflows/generator_generic_slsa3.yml@v1.5.0-rc.0
       with:
         base64-subjects: "${{ needs.build.outputs.hashes }}"
         upload-assets: true # Optional: Upload to a new release
   ```
=======
```yaml
provenance:
  needs: [build]
  permissions:
    actions: read # To read the workflow path.
    id-token: write # To sign the provenance.
    contents: write # To add assets to a release.
  uses: slsa-framework/slsa-github-generator/.github/workflows/generator_generic_slsa3.yml@v1.5.0
  with:
    base64-subjects: "${{ needs.build.outputs.hashes }}"
    upload-assets: true # Optional: Upload to a new release
```

All in all, it will look as the following:

```yaml
jobs:
  build:
    outputs:
      hashes: ${{ steps.hash.outputs.hashes }}

    steps:
      - name: Checkout repository
        uses: actions/checkout@2541b1294d2704b0964813337f33b291d3f8596b # tag=v3
      - name: Setup Haskell
        uses: haskell/actions/setup@745062a754c3c4b70b87cb93937ad443096cc94d # tag=v1

      - name: Build using Haskell
        run: |
          # Your normal build workflow targets here.
          cabal build  # or stack build

          # Copy the binary to the root directory for easier reference
          # For Cabal, use the following command
          cp $(cabal list-bin .) .
          # For Stack, use the following command instead
          # cp $(stack path --local-install-root)/bin/target_binary .

      # Generate the subject.
      - name: Generate subject
        id: hash
        run: |
          set -euo pipefail

          echo "hashes=$(sha256sum target_binary | base64 -w0)" >> "$GITHUB_OUTPUT"

  provenance:
    needs: [build]
    permissions:
      actions: read # To read the workflow path.
      id-token: write # To sign the provenance.
      contents: write # To add assets to a release.
    uses: slsa-framework/slsa-github-generator/.github/workflows/generator_generic_slsa3.yml@v1.5.0
    with:
      base64-subjects: "${{ needs.build.outputs.hashes }}"
      upload-assets: true # Optional: Upload to a new release
```
>>>>>>> 5d2131a1

### Provenance for Python

If you develop with Python you can
easily generate SLSA3 provenance by updating your existing workflow with the
steps indicated in the workflow below:

1. Declare an outputs for the artifacts generated by the build and their hashes:

<<<<<<< HEAD
   ```yaml
   jobs:
     build:
       name: "Build dists"
       runs-on: "ubuntu-latest"
       environment:
         name: "publish"
       outputs:
         hashes: ${{ steps.hash.outputs.hashes }}
   ```
=======
```yaml
jobs:
  build:
    name: "Build dists"
    runs-on: "ubuntu-latest"
    environment:
      name: "publish"
    outputs:
      hashes: ${{ steps.hash.outputs.hashes }}
```
>>>>>>> 5d2131a1

2. Add an id: build field to your python build step

   ```yaml
   steps:
     - name: "Checkout repository"
       uses: "actions/checkout@2541b1294d2704b0964813337f33b291d3f8596b" # tag=v3

     - name: "Setup Python"
       uses: "actions/setup-python@13ae5bb136fac2878aff31522b9efb785519f984" # tag=v4
       with:
         python-version: "3.x"

     - name: "Install dependencies"
       run: python -m pip install build

     - name: Build using python
       id: build
       run: python -m build
   ```

3. Add a step to generate the provenance subjects as shown below. Update the sha256 sum arguments to include all binaries that you generate provenance for:

   ```yaml
   - name: Generate subject
     id: hash
     run: |
       cd dist
       HASHES=$(sha256sum * | base64 -w0)
       echo "hashes=$HASHES" >> "$GITHUB_OUTPUT"
   ```

4. Call the generic workflow to generate provenance by declaring the job below:
<<<<<<< HEAD

   ```yaml
   provenance:
     needs: [build]
     permissions:
       actions: read # To read the workflow path.
       id-token: write # To sign the provenance.
       contents: write # To add assets to a release.
     uses: slsa-framework/slsa-github-generator/.github/workflows/generator_generic_slsa3.yml@v1.5.0-rc.0
     with:
       base64-subjects: "${{ needs.build.outputs.hashes }}"
       upload-assets: true # Optional: Upload to a new release
   ```

   All in all, it will look as the following:

   ```yaml
   jobs:
     build:
       name: "Build dists"
       runs-on: "ubuntu-latest"
       environment:
         name: "publish"
       outputs:
         hashes: ${{ steps.hash.outputs.hashes }}
     steps:
       - name: "Checkout repository"
         uses: "actions/checkout@2541b1294d2704b0964813337f33b291d3f8596b" # tag=v3

       - name: "Setup Python"
         uses: "actions/setup-python@13ae5bb136fac2878aff31522b9efb785519f984" # tag=v4
         with:
           python-version: "3.x"

       - name: "Install dependencies"
         run: python -m pip install build

       - name: Build using Python
         id: build
         run: |
           python -m build

       - name: Generate subject
       id: hash
       run: |
         cd dist
         HASHES=$(sha256sum * | base64 -w0)
         echo "hashes=$HASHES" >> "$GITHUB_OUTPUT"

     provenance:
       needs: [build]
       permissions:
         actions: read # To read the workflow path.
         id-token: write # To sign the provenance.
         contents: write # To add assets to a release.
       uses: slsa-framework/slsa-github-generator/.github/workflows/generator_generic_slsa3.yml@v1.5.0-rc.0
       with:
         base64-subjects: "${{ needs.build.outputs.hashes }}"
         upload-assets: true # Optional: Upload to a new release
   ```
=======

```yaml
provenance:
  needs: [build]
  permissions:
    actions: read # To read the workflow path.
    id-token: write # To sign the provenance.
    contents: write # To add assets to a release.
  uses: slsa-framework/slsa-github-generator/.github/workflows/generator_generic_slsa3.yml@v1.5.0
  with:
    base64-subjects: "${{ needs.build.outputs.hashes }}"
    upload-assets: true # Optional: Upload to a new release
```

All in all, it will look as the following:

```yaml
jobs:
  build:
    name: "Build dists"
    runs-on: "ubuntu-latest"
    environment:
      name: "publish"
    outputs:
      hashes: ${{ steps.hash.outputs.hashes }}
  steps:
    - name: "Checkout repository"
      uses: "actions/checkout@2541b1294d2704b0964813337f33b291d3f8596b" # tag=v3

    - name: "Setup Python"
      uses: "actions/setup-python@13ae5bb136fac2878aff31522b9efb785519f984" # tag=v4
      with:
        python-version: "3.x"

    - name: "Install dependencies"
      run: python -m pip install build

    - name: Build using Python
      id: build
      run: |
        python -m build

    - name: Generate subject
    id: hash
    run: |
      cd dist
      HASHES=$(sha256sum * | base64 -w0)
      echo "hashes=$HASHES" >> "$GITHUB_OUTPUT"

  provenance:
    needs: [build]
    permissions:
      actions: read # To read the workflow path.
      id-token: write # To sign the provenance.
      contents: write # To add assets to a release.
    uses: slsa-framework/slsa-github-generator/.github/workflows/generator_generic_slsa3.yml@v1.5.0
    with:
      base64-subjects: "${{ needs.build.outputs.hashes }}"
      upload-assets: true # Optional: Upload to a new release
```
>>>>>>> 5d2131a1

## Provenance for matrix strategy builds

There are a few ways to handle provenance for matrix builds. You can create a
single provenance file describing all the artifacts from the different
iterations or a different file for each iteration's artifact(s).

Regardless of your choice, there's unfortunately a bit of necessary boilerplate.

### A single provenance attestation for all artifacts

1. As with the examples above, the first thing to do is define the build job,
   with its outputs and its matrix strategy.

<<<<<<< HEAD
   GitHub currently doesn't support different outputs for matrix builds. We must
   therefore declare a different hash output for each iteration. A follow-up job
   will collate all the hashes into a single string.

   ```yaml
   jobs:
     build:
       strategy:
         matrix:
           color: ["red", "blue", "green"]
           flavor: ["mint", "vanilla"]
       outputs:
         # The key-names are actually irrelevant, but keep them descriptive
         hash-red-mint: ${{ steps.hash.outputs.hash-red-mint }}
         hash-red-vanilla: ${{ steps.hash.outputs.hash-red-vanilla }}
         hash-blue-mint: ${{ steps.hash.outputs.hash-blue-mint }}
         hash-blue-vanilla: ${{ steps.hash.outputs.hash-blue-vanilla }}
         hash-green-mint: ${{ steps.hash.outputs.hash-green-mint }}
         hash-green-vanilla: ${{ steps.hash.outputs.hash-green-vanilla }}
   ```

2. You'll now have to build your project as usual:

   ```yaml
   steps:
     # whatever you need to do to build (checkout, setup the environment,
     # get dependencies, compile...)
     - ...
     - ...
     - ...
   ```
=======
GitHub currently doesn't support different outputs for matrix builds. We must
therefore declare a different hash output for each iteration. A follow-up job
will collate all the hashes into a single string.

```yml
jobs:
  build:
    strategy:
      matrix:
        color: ["red", "blue", "green"]
        flavor: ["mint", "vanilla"]
    outputs:
      # The key-names are actually irrelevant, but keep them descriptive
      hash-red-mint: ${{ steps.hash.outputs.hash-red-mint }}
      hash-red-vanilla: ${{ steps.hash.outputs.hash-red-vanilla }}
      hash-blue-mint: ${{ steps.hash.outputs.hash-blue-mint }}
      hash-blue-vanilla: ${{ steps.hash.outputs.hash-blue-vanilla }}
      hash-green-mint: ${{ steps.hash.outputs.hash-green-mint }}
      hash-green-vanilla: ${{ steps.hash.outputs.hash-green-vanilla }}
```

2. You'll now have to build your project as usual:

```yml
steps:
  # whatever you need to do to build (checkout, setup the environment,
  # get dependencies, compile...)
  - ...
  - ...
  - ...
```
>>>>>>> 5d2131a1

3. As with the other examples, you'll then have to generate the hashes that
   represent your build. This step is effectively identical to all the examples
   above, except each iteration must store its hash in a different output
   variable.

<<<<<<< HEAD
   ```yaml
   - name: Generate subject
     id: hash
     run: |
       echo "hash-${{ matrix.color }}-${{ matrix.flavor }}=$( \
         sha256sum ... | base64 -w0 \
       )" >> "$GITHUB_OUTPUT"
   ```

4. Now you'll collate all the individual hashes into a single bas64 string.

   ```yaml
   combine_hashes:
     needs: [build]
     outputs:
       hashes: ${{ steps.hashes.outputs.hashes }}
     env:
       HASHES: ${{ toJSON(needs.build.outputs) }}
     steps:
       - id: hashes
         run: |
           echo "$HASHES" | jq -r '.[] | @base64d' | sed "/^$/d" > hashes.txt
           echo "hashes=$(cat hashes.txt | base64 -w0)" >> "$GITHUB_OUTPUT"
   ```
=======
```yml
- name: Generate subject
  id: hash
  run: |
    echo "hash-${{ matrix.color }}-${{ matrix.flavor }}=$( \
      sha256sum ... | base64 -w0 \
    )" >> "$GITHUB_OUTPUT"
```

4. Now you'll collate all the individual hashes into a single bas64 string.

```yml
combine_hashes:
  needs: [build]
  outputs:
    hashes: ${{ steps.hashes.outputs.hashes }}
  env:
    HASHES: ${{ toJSON(needs.build.outputs) }}
  steps:
    - id: hashes
      run: |
        echo "$HASHES" | jq -r '.[] | @base64d' | sed "/^$/d" > hashes.txt
        echo "hashes=$(cat hashes.txt | base64 -w0)" >> "$GITHUB_OUTPUT"
```
>>>>>>> 5d2131a1

5. The provenance job is also effectively identical to the examples above,
   except that it relies on `combine_hashes` instead of the `build` job.

<<<<<<< HEAD
   ```yaml
   provenance:
     needs: [combine_hashes]
     permissions:
       actions: read # To read the workflow path.
       id-token: write # To sign the provenance.
       contents: write # To add assets to a release.
     uses: slsa-framework/slsa-github-generator/.github/workflows/generator_generic_slsa3.yml@v1.5.0-rc.0
     with:
       base64-subjects: "${{ needs.combine_hashes.outputs.hashes }}"
       upload-assets: true # Optional: Upload to a new release
   ```

   Now all together:

   ```yaml
   jobs:
     build:
       strategy:
         matrix:
           color: ["red", "blue", "green"]
           flavor: ["mint", "vanilla"]
       outputs:
         hash-red-mint: ${{ steps.hash.outputs.hash-red-mint }}
         hash-red-vanilla: ${{ steps.hash.outputs.hash-red-vanilla }}
         hash-blue-mint: ${{ steps.hash.outputs.hash-blue-mint }}
         hash-blue-vanilla: ${{ steps.hash.outputs.hash-blue-vanilla }}
         hash-green-mint: ${{ steps.hash.outputs.hash-green-mint }}
         hash-green-vanilla: ${{ steps.hash.outputs.hash-green-vanilla }}
       steps:
         # all your build steps
         - ...
         - ...
         - ...

         - name: Generate subject
           id: hash
           run: |
             echo "hash-${{ matrix.color }}-${{ matrix.flavor }}=$( \
               sha256sum ... | base64 -w0 \
             )" >> "$GITHUB_OUTPUT"

     combine_hashes:
       needs: [build]
       outputs:
         hashes: ${{ steps.hashes.outputs.hashes }}
       env:
         HASHES: ${{ toJSON(needs.build.outputs) }}
       steps:
         - id: hashes
           run: |
             echo "$HASHES" | jq -r '.[] | @base64d' | sed "/^$/d" > hashes.txt
             echo "hashes=$(cat hashes.txt | base64 -w0)" >> "$GITHUB_OUTPUT"

     provenance:
       needs: [combine_hashes]
       permissions:
         actions: read # To read the workflow path.
         id-token: write # To sign the provenance.
         contents: write # To add assets to a release.
       uses: slsa-framework/slsa-github-generator/.github/workflows/generator_generic_slsa3.yml@v1.5.0-rc.0
       with:
         base64-subjects: "${{ needs.combine_hashes.outputs.hashes }}"
         upload-assets: true # Optional: Upload to a new release
   ```
=======
```yml
provenance:
  needs: [combine_hashes]
  permissions:
    actions: read # To read the workflow path.
    id-token: write # To sign the provenance.
    contents: write # To add assets to a release.
  uses: slsa-framework/slsa-github-generator/.github/workflows/generator_generic_slsa3.yml@v1.5.0
  with:
    base64-subjects: "${{ needs.combine_hashes.outputs.hashes }}"
    upload-assets: true # Optional: Upload to a new release
```

Now all together:

```yml
jobs:
  build:
    strategy:
      matrix:
        color: ["red", "blue", "green"]
        flavor: ["mint", "vanilla"]
    outputs:
      hash-red-mint: ${{ steps.hash.outputs.hash-red-mint }}
      hash-red-vanilla: ${{ steps.hash.outputs.hash-red-vanilla }}
      hash-blue-mint: ${{ steps.hash.outputs.hash-blue-mint }}
      hash-blue-vanilla: ${{ steps.hash.outputs.hash-blue-vanilla }}
      hash-green-mint: ${{ steps.hash.outputs.hash-green-mint }}
      hash-green-vanilla: ${{ steps.hash.outputs.hash-green-vanilla }}
    steps:
      # all your build steps
      - ...
      - ...
      - ...

      - name: Generate subject
        id: hash
        run: |
          echo "hash-${{ matrix.color }}-${{ matrix.flavor }}=$( \
            sha256sum ... | base64 -w0 \
          )" >> "$GITHUB_OUTPUT"

  combine_hashes:
    needs: [build]
    outputs:
      hashes: ${{ steps.hashes.outputs.hashes }}
    env:
      HASHES: ${{ toJSON(needs.build.outputs) }}
    steps:
      - id: hashes
        run: |
          echo "$HASHES" | jq -r '.[] | @base64d' | sed "/^$/d" > hashes.txt
          echo "hashes=$(cat hashes.txt | base64 -w0)" >> "$GITHUB_OUTPUT"

  provenance:
    needs: [combine_hashes]
    permissions:
      actions: read # To read the workflow path.
      id-token: write # To sign the provenance.
      contents: write # To add assets to a release.
    uses: slsa-framework/slsa-github-generator/.github/workflows/generator_generic_slsa3.yml@v1.5.0
    with:
      base64-subjects: "${{ needs.combine_hashes.outputs.hashes }}"
      upload-assets: true # Optional: Upload to a new release
```
>>>>>>> 5d2131a1

This will create a single provenance file that describes all of the built
artifacts. The default name will be `multiple.intoto.jsonl`, but can be modified
by passing the `provenance-name` argument to the generator.

Should your build job require other outputs (not just the hashes, but other
values such as the artifact name, for example), you'll need to change the `jq`
command within the `combine_hashes` job. You'll use a regex to only use the hash
values. Assuming your hashes are stored in
`needs.build.outputs.[hash-$color-$flavor]`:

```bash
... | jq -r 'with_entries(select(.key | match("hash-.*-.*")))[] | @base64d' | ...
```

### A different attestation for each iteration

This case is simpler. We can copy the single-attestation version's steps 1-3 and
ignore step 4's `combine_hashes` job entirely. The changes are entirely within
the provenance job, where we'll have to repeat the build's matrix strategy and
use its values to define unique names for each provenance attestation using the
[format](https://docs.github.com/en/actions/learn-github-actions/expressions#format)
function.

<<<<<<< HEAD
```yaml
=======
```yml
>>>>>>> 5d2131a1
provenance:
  needs: [build]
  matrix:
    color: ["red", "blue", "green"]
    flavor: ["mint", "vanilla"]
  permissions:
    actions: read # To read the workflow path.
    id-token: write # To sign the provenance.
    contents: write # To add assets to a release.
<<<<<<< HEAD
  uses: slsa-framework/slsa-github-generator/.github/workflows/generator_generic_slsa3.yml@v1.5.0-rc.0
=======
  uses: slsa-framework/slsa-github-generator/.github/workflows/generator_generic_slsa3.yml@v1.5.0
>>>>>>> 5d2131a1
  with:
    base64-subjects: "${{ needs.build.outputs[format('hash-{0}-{1}', matrix.color, matrix.flavor)] }}"
    upload-assets: true # Optional: Upload to a new release
```

So, all together, this version becomes:

```yaml
jobs:
  build:
    strategy:
      matrix:
        color: ["red", "blue", "green"]
        flavor: ["mint", "vanilla"]
    outputs:
      hash-red-mint: ${{ steps.hash.outputs.hash-red-mint }}
      hash-red-vanilla: ${{ steps.hash.outputs.hash-red-vanilla }}
      hash-blue-mint: ${{ steps.hash.outputs.hash-blue-mint }}
      hash-blue-vanilla: ${{ steps.hash.outputs.hash-blue-vanilla }}
      hash-green-mint: ${{ steps.hash.outputs.hash-green-mint }}
      hash-green-vanilla: ${{ steps.hash.outputs.hash-green-vanilla }}
    steps:
      # all your build steps
      - ...
      - ...
      - ...

      - name: Generate subject
        id: hash
        run: |
          echo "hash-${{ matrix.color }}-${{ matrix.flavor }}=$( \
            sha256sum ... | base64 -w0 \
          )" >> "$GITHUB_OUTPUT"

  provenance:
    needs: [build]
    permissions:
      actions: read # To read the workflow path.
      id-token: write # To sign the provenance.
      contents: write # To add assets to a release.
    uses: slsa-framework/slsa-github-generator/.github/workflows/generator_generic_slsa3.yml@v1.5.0
    with:
      base64-subjects: "${{ needs.build.outputs[format('hash-{0}-{1}', matrix.color, matrix.flavor)] }}"
      upload-assets: true # Optional: Upload to a new release
```

## Known Issues

### 'internal error' when using using `upload-assets`

**Affected versions:** v1.5.0

When setting `upload-assets` to `true` when the trigger occurred on a git ref
that is a not a tag (e.g. a push to a branch), the workflow would fail with
`'internal error'` if `upload-tag-name` input was not specified.

Prior to 1.5.0 `upload-assets` was ignored if a tag name could not be determined
by the git ref.

Please set the following to `upload-assets`:

```yaml
upload-assets: ${{ startsWith(github.ref, 'refs/tags/') }}
```

or specify a value for `upload-tag-name`:

```yaml
upload-assets: true
upload-tag-name: "v1.0.0"
```

See issue
[#1702](https://github.com/slsa-framework/slsa-github-generator/issues/1702) for
more details.

### error updating to TUF remote mirror: tuf: invalid key

**Affected versions:** v1.2.x

Workflows are currently failing with the error:

```text
validating log entry: unable to fetch Rekor public keys from TUF repository, and not trusting the Rekor API for fetching public keys: updating local metadata and targets: error updating to TUF remote mirror: tuf: invalid key
```

This issue is currently tracked by [issue #1163](https://github.com/slsa-framework/slsa-github-generator/issues/1163)

You can work around this error by setting `compile-generator` input flag.

```yaml
with:
  compile-generator: true
```

This will compile the generator binary used by the workflow instead of
downloading the latest release. Make sure you continue to reference the workflow
using a release tag in order to allow verification by `slsa-verifier`.

```yaml
uses: slsa-framework/slsa-github-generator/.github/workflows/generator_generic_slsa3.yml@v1.5.0
```<|MERGE_RESOLUTION|>--- conflicted
+++ resolved
@@ -42,10 +42,7 @@
   - [A single provenance attestation for all artifacts](#a-single-provenance-attestation-for-all-artifacts)
   - [A different attestation for each iteration](#a-different-attestation-for-each-iteration)
 - [Known Issues](#known-issues)
-<<<<<<< HEAD
-=======
   - ['internal error' when using using `upload-assets`](#internal-error-when-using-using-upload-assets)
->>>>>>> 5d2131a1
   - [error updating to TUF remote mirror: tuf: invalid key](#error-updating-to-tuf-remote-mirror-tuf-invalid-key)
 
 <!-- tocstop -->
@@ -385,7 +382,6 @@
 
 4. Call the generic workflow to generate provenance by declaring the job below:
 
-<<<<<<< HEAD
    ```yaml
    provenance:
      needs: [goreleaser]
@@ -393,66 +389,11 @@
        actions: read # To read the workflow path.
        id-token: write # To sign the provenance.
        contents: write # To add assets to a release.
-     uses: slsa-framework/slsa-github-generator/.github/workflows/generator_generic_slsa3.yml@v1.5.0-rc.0
+     uses: slsa-framework/slsa-github-generator/.github/workflows/generator_generic_slsa3.yml@v1.5.0
      with:
        base64-subjects: "${{ needs.goreleaser.outputs.hashes }}"
        upload-assets: true # upload to a new release
    ```
-
-   All in all, it will look as the following:
-
-   ```yaml
-   jobs:
-     goreleaser:
-       outputs:
-         hashes: ${{ steps.hash.outputs.hashes }}
-
-       steps:
-         - name: Checkout repository
-           uses: actions/checkout@2541b1294d2704b0964813337f33b291d3f8596b # tag=v3
-
-         - name: Run GoReleaser
-           id: run-goreleaser
-           uses: goreleaser/goreleaser-action@b953231f81b8dfd023c58e0854a721e35037f28b # tag=v3
-
-         - name: Generate subject
-           id: hash
-           env:
-             ARTIFACTS: "${{ steps.run-goreleaser.outputs.artifacts }}"
-           run: |
-             set -euo pipefail
-
-             hashes=$(echo $ARTIFACTS | jq --raw-output '.[] | {name, "digest": (.extra.Digest // .extra.Checksum)} | select(.digest) | {digest} + {name} | join("  ") | sub("^sha256:";"")' | base64 -w0)
-             if test "$hashes" = ""; then # goreleaser < v1.13.0
-               checksum_file=$(echo "$ARTIFACTS" | jq -r '.[] | select (.type=="Checksum") | .path')
-               hashes=$(cat $checksum_file | base64 -w0)
-             fi
-             echo "hashes=$hashes" >> $GITHUB_OUTPUT
-
-     provenance:
-       needs: [goreleaser]
-       permissions:
-         actions: read # To read the workflow path.
-         id-token: write # To sign the provenance.
-         contents: write # To add assets to a release.
-       uses: slsa-framework/slsa-github-generator/.github/workflows/generator_generic_slsa3.yml@v1.5.0-rc.0
-       with:
-         base64-subjects: "${{ needs.goreleaser.outputs.hashes }}"
-         upload-assets: true # upload to a new release
-   ```
-=======
-```yaml
-provenance:
-  needs: [goreleaser]
-  permissions:
-    actions: read # To read the workflow path.
-    id-token: write # To sign the provenance.
-    contents: write # To add assets to a release.
-  uses: slsa-framework/slsa-github-generator/.github/workflows/generator_generic_slsa3.yml@v1.5.0
-  with:
-    base64-subjects: "${{ needs.goreleaser.outputs.hashes }}"
-    upload-assets: true # upload to a new release
-```
 
 All in all, it will look as the following:
 
@@ -495,7 +436,6 @@
       base64-subjects: "${{ needs.goreleaser.outputs.hashes }}"
       upload-assets: true # upload to a new release
 ```
->>>>>>> 5d2131a1
 
 ### Provenance for Bazel
 
@@ -509,6 +449,8 @@
        outputs:
          hashes: ${{ steps.hash.outputs.hashes }}
    ```
+
+````
 
 2. Build your project and copy the binaries from `bazel-bin` path (i.e., Bazel sandbox) to the root of the repository for easier reference (this makes it easier to upload these to the release too!):
 
@@ -540,7 +482,6 @@
 
 4. Call the generic workflow to generate provenance by declaring the job below:
 
-<<<<<<< HEAD
    ```yaml
    provenance:
      needs: [build]
@@ -548,66 +489,11 @@
        actions: read # To read the workflow path.
        id-token: write # To sign the provenance.
        contents: write # To add assets to a release.
-     uses: slsa-framework/slsa-github-generator/.github/workflows/generator_generic_slsa3.yml@v1.5.0-rc.0
+     uses: slsa-framework/slsa-github-generator/.github/workflows/generator_generic_slsa3.yml@v1.5.0
      with:
        base64-subjects: "${{ needs.build.outputs.hashes }}"
        upload-assets: true # Optional: Upload to a new release
    ```
-
-   All in all, it will look as the following:
-
-   ```yaml
-   jobs:
-     build:
-       outputs:
-         hashes: ${{ steps.hash.outputs.hashes }}
-
-       steps:
-         - name: Checkout repository
-           uses: actions/checkout@2541b1294d2704b0964813337f33b291d3f8596b # tag=v3
-
-         - name: Build using bazel
-           run: |
-             # Your normal build workflow targets here
-             bazel build //path/to/target_binary //path/to_another/binary
-
-             # Copy the binaries.
-             cp bazel-bin/path/to/target_binary .
-             cp bazel-bin/path/to/another/binary .
-
-         - name: Generate subject
-           id: hash
-           run: |
-             set -euo pipefail
-
-             sha256sum target_binary binary > checksums
-
-             echo "hashes=$(cat checksums | base64 -w0)" >> "$GITHUB_OUTPUT"
-
-     provenance:
-       needs: [build]
-       permissions:
-         actions: read # To read the workflow path.
-         id-token: write # To sign the provenance.
-         contents: write # To add assets to a release.
-       uses: slsa-framework/slsa-github-generator/.github/workflows/generator_generic_slsa3.yml@v1.5.0-rc.0
-       with:
-         base64-subjects: "${{ needs.build.outputs.hashes }}"
-         upload-assets: true # Optional: Upload to a new release
-   ```
-=======
-```yaml
-provenance:
-  needs: [build]
-  permissions:
-    actions: read # To read the workflow path.
-    id-token: write # To sign the provenance.
-    contents: write # To add assets to a release.
-  uses: slsa-framework/slsa-github-generator/.github/workflows/generator_generic_slsa3.yml@v1.5.0
-  with:
-    base64-subjects: "${{ needs.build.outputs.hashes }}"
-    upload-assets: true # Optional: Upload to a new release
-```
 
 All in all, it will look as the following:
 
@@ -649,8 +535,6 @@
     with:
       base64-subjects: "${{ needs.build.outputs.hashes }}"
       upload-assets: true # Optional: Upload to a new release
-```
->>>>>>> 5d2131a1
 
 ### Provenance for Java
 
@@ -669,6 +553,8 @@
          artifacts: ${{ steps.build.outputs.artifacts }}
          hashes: ${{ steps.hash.outputs.hashes }}
    ```
+
+````
 
 2. Add an `id: build` field to your maven build step and save the location of the maven output files for easier reference:
 
@@ -697,7 +583,6 @@
 
 4. Call the generic workflow to generate provenance by declaring the job below:
 
-<<<<<<< HEAD
    ```yaml
    provenance:
      needs: [build]
@@ -705,71 +590,11 @@
        actions: read # To read the workflow path.
        id-token: write # To sign the provenance.
        contents: write # To add assets to a release.
-     uses: slsa-framework/slsa-github-generator/.github/workflows/generator_generic_slsa3.yml@v1.5.0-rc.0
+     uses: slsa-framework/slsa-github-generator/.github/workflows/generator_generic_slsa3.yml@v1.5.0
      with:
        base64-subjects: "${{ needs.build.outputs.hashes }}"
        upload-assets: true # Optional: Upload to a new release
    ```
-
-   All in all, it will look as the following:
-
-   ```yaml
-   jobs:
-     build:
-       outputs:
-         artifacts: ${{ steps.build.outputs.artifacts }}
-         hashes: ${{ steps.hash.outputs.hashes }}
-
-       steps:
-         - name: Checkout repository
-           uses: actions/checkout@2541b1294d2704b0964813337f33b291d3f8596b # tag=v3
-
-         - name: Build using maven
-           id: build
-           run: |
-             # Your normal build workflow targets here
-             mvn clean package
-
-             # Save the location of the maven output files for easier reference
-             ARTIFACT_PATTERN=./target/$(mvn help:evaluate -Dexpression=project.artifactId -q -DforceStdout)-$(mvn help:evaluate -Dexpression=project.version -q -DforceStdout)*.jar
-             echo "artifact_pattern=$ARTIFACT_PATTERN" >> "$GITHUB_OUTPUT"
-
-         - name: Generate subject
-           id: hash
-           run: |
-             echo "hashes=$(sha256sum ${{ steps.build.outputs.artifact_pattern }} | base64 -w0)" >> "$GITHUB_OUTPUT"
-
-         - name: Upload build artifacts
-           uses: actions/upload-artifact@3cea5372237819ed00197afe530f5a7ea3e805c8 # tag=v3
-           with:
-             name: maven-build-outputs
-             path: ${{ steps.build.outputs.artifact_pattern }}
-             if-no-files-found: error
-
-     provenance:
-       needs: [build]
-       permissions:
-         actions: read # To read the workflow path.
-         id-token: write # To sign the provenance.
-         contents: write # To add assets to a release.
-       uses: slsa-framework/slsa-github-generator/.github/workflows/generator_generic_slsa3.yml@v1.5.0-rc.0
-       with:
-         base64-subjects: "${{ needs.build.outputs.hashes }}"
-         upload-assets: true # Optional: Upload to a new release
-   ```
-=======
-```yaml
-provenance:
-  needs: [build]
-  permissions:
-    actions: read # To read the workflow path.
-    id-token: write # To sign the provenance.
-    contents: write # To add assets to a release.
-  uses: slsa-framework/slsa-github-generator/.github/workflows/generator_generic_slsa3.yml@v1.5.0
-  with:
-    base64-subjects: "${{ needs.build.outputs.hashes }}"
-    upload-assets: true # Optional: Upload to a new release
-```
 
 All in all, it will look as the following:
 
@@ -817,7 +642,6 @@
       base64-subjects: "${{ needs.build.outputs.hashes }}"
       upload-assets: true # Optional: Upload to a new release
 ```
->>>>>>> 5d2131a1
 
 #### Gradle
 
@@ -855,7 +679,6 @@
 
 4. Call the generic workflow to generate provenance by declaring the job below:
 
-<<<<<<< HEAD
    ```yaml
    provenance:
      needs: [build]
@@ -863,72 +686,16 @@
        actions: read
        id-token: write
        contents: write
-     uses: slsa-framework/slsa-github-generator/.github/workflows/generator_generic_slsa3.yml@v1.5.0-rc.0
+     uses: slsa-framework/slsa-github-generator/.github/workflows/generator_generic_slsa3.yml@v1.5.0
      with:
        base64-subjects: "${{ needs.build.outputs.hashes }}"
        upload-assets: true # Optional: Upload to a new release
    ```
 
-   All in all, it will look as the following:
-
-   ```yaml
-   Jobs:
-     build:
-       outputs:
-         hashes: ${{ steps.hash.outputs.hashes }}
-
-       runs-on: ubuntu-latest
-       steps:
-         - name: Checkout repository
-           uses: actions/checkout@2541b1294d2704b0964813337f33b291d3f8596b # tag=v3
-
-         - name: Build using gradle
-           id: build
-           run: |
-             # Your normal build workflow targets here
-             ./gradlew clean build
-
-         - name: Generate subject
-           id: hash
-           run: |
-             echo "hashes=$(sha256sum ./build/libs/* | base64 -w0)" >> "$GITHUB_OUTPUT"
-
-         - name: Upload build artifacts
-           uses: actions/upload-artifact@3cea5372237819ed00197afe530f5a7ea3e805c8 # tag=v3
-           with:
-             name: gradle-build-outputs
-             path: ./build/libs/
-             if-no-files-found: error
-
-     provenance:
-       needs: [build]
-       permissions:
-         actions: read
-         id-token: write
-         contents: write
-       uses: slsa-framework/slsa-github-generator/.github/workflows/generator_generic_slsa3.yml@v1.5.0-rc.0
-       with:
-         base64-subjects: "${{ needs.build.outputs.hashes }}"
-         upload-assets: true # Optional: Upload to a new release
-   ```
-=======
-```yaml
-provenance:
-  needs: [build]
-  permissions:
-    actions: read
-    id-token: write
-    contents: write
-  uses: slsa-framework/slsa-github-generator/.github/workflows/generator_generic_slsa3.yml@v1.5.0
-  with:
-    base64-subjects: "${{ needs.build.outputs.hashes }}"
-    upload-assets: true # Optional: Upload to a new release
-```
-
 All in all, it will look as the following:
 
 ```yaml
-jobs:
+Jobs:
   build:
     outputs:
       hashes: ${{ steps.hash.outputs.hashes }}
@@ -967,7 +734,6 @@
       base64-subjects: "${{ needs.build.outputs.hashes }}"
       upload-assets: true # Optional: Upload to a new release
 ```
->>>>>>> 5d2131a1
 
 ### Provenance for Rust
 
@@ -1007,7 +773,6 @@
 
 3. Call the generic workflow to generate provenance by declaring the job below:
 
-<<<<<<< HEAD
    ```yaml
    provenance:
      needs: [build]
@@ -1015,63 +780,11 @@
        actions: read # To read the workflow path.
        id-token: write # To sign the provenance.
        contents: write # To add assets to a release.
-     uses: slsa-framework/slsa-github-generator/.github/workflows/generator_generic_slsa3.yml@v1.5.0-rc.0
+     uses: slsa-framework/slsa-github-generator/.github/workflows/generator_generic_slsa3.yml@v1.5.0
      with:
        base64-subjects: "${{ needs.build.outputs.hashes }}"
        upload-assets: true # Optional: Upload to a new release
    ```
-
-   All in all, it will look as the following:
-
-   ```yaml
-   jobs:
-     build:
-       outputs:
-         hashes: ${{ steps.hash.outputs.hashes }}
-
-       steps:
-         - name: Checkout repository
-           uses: actions/checkout@2541b1294d2704b0964813337f33b291d3f8596b # tag=v3
-
-         - name: Build using cargo
-           run: |
-             # Your normal build workflow targets here.
-             cargo build --release
-
-             cp target/release/target_binary .
-
-         # Generate the subject.
-         - name: Generate subject
-           id: hash
-           run: |
-             set -euo pipefail
-
-             echo "hashes=$(sha256sum target_binary | base64 -w0)" >> "$GITHUB_OUTPUT"
-
-     provenance:
-       needs: [build]
-       permissions:
-         actions: read # To read the workflow path.
-         id-token: write # To sign the provenance.
-         contents: write # To add assets to a release.
-       uses: slsa-framework/slsa-github-generator/.github/workflows/generator_generic_slsa3.yml@v1.5.0-rc.0
-       with:
-         base64-subjects: "${{ needs.build.outputs.hashes }}"
-         upload-assets: true # Optional: Upload to a new release
-   ```
-=======
-```yaml
-provenance:
-  needs: [build]
-  permissions:
-    actions: read # To read the workflow path.
-    id-token: write # To sign the provenance.
-    contents: write # To add assets to a release.
-  uses: slsa-framework/slsa-github-generator/.github/workflows/generator_generic_slsa3.yml@v1.5.0
-  with:
-    base64-subjects: "${{ needs.build.outputs.hashes }}"
-    upload-assets: true # Optional: Upload to a new release
-```
 
 All in all, it will look as the following:
 
@@ -1111,7 +824,6 @@
       base64-subjects: "${{ needs.build.outputs.hashes }}"
       upload-assets: true # Optional: Upload to a new release
 ```
->>>>>>> 5d2131a1
 
 ### Provenance for Haskell
 
@@ -1157,7 +869,6 @@
 
 3. Call the generic workflow to generate provenance by declaring the job below:
 
-<<<<<<< HEAD
    ```yaml
    provenance:
      needs: [build]
@@ -1165,69 +876,11 @@
        actions: read # To read the workflow path.
        id-token: write # To sign the provenance.
        contents: write # To add assets to a release.
-     uses: slsa-framework/slsa-github-generator/.github/workflows/generator_generic_slsa3.yml@v1.5.0-rc.0
+     uses: slsa-framework/slsa-github-generator/.github/workflows/generator_generic_slsa3.yml@v1.5.0
      with:
        base64-subjects: "${{ needs.build.outputs.hashes }}"
        upload-assets: true # Optional: Upload to a new release
    ```
-
-   All in all, it will look as the following:
-
-   ```yaml
-   jobs:
-     build:
-       outputs:
-         hashes: ${{ steps.hash.outputs.hashes }}
-
-       steps:
-         - name: Checkout repository
-           uses: actions/checkout@2541b1294d2704b0964813337f33b291d3f8596b # tag=v3
-         - name: Setup Haskell
-           uses: haskell/actions/setup@745062a754c3c4b70b87cb93937ad443096cc94d # tag=v1
-
-         - name: Build using Haskell
-           run: |
-             # Your normal build workflow targets here.
-             cabal build  # or stack build
-
-             # Copy the binary to the root directory for easier reference
-             # For Cabal, use the following command
-             cp $(cabal list-bin .) .
-             # For Stack, use the following command instead
-             # cp $(stack path --local-install-root)/bin/target_binary .
-
-         # Generate the subject.
-         - name: Generate subject
-           id: hash
-           run: |
-             set -euo pipefail
-
-             echo "hashes=$(sha256sum target_binary | base64 -w0)" >> "$GITHUB_OUTPUT"
-
-     provenance:
-       needs: [build]
-       permissions:
-         actions: read # To read the workflow path.
-         id-token: write # To sign the provenance.
-         contents: write # To add assets to a release.
-       uses: slsa-framework/slsa-github-generator/.github/workflows/generator_generic_slsa3.yml@v1.5.0-rc.0
-       with:
-         base64-subjects: "${{ needs.build.outputs.hashes }}"
-         upload-assets: true # Optional: Upload to a new release
-   ```
-=======
-```yaml
-provenance:
-  needs: [build]
-  permissions:
-    actions: read # To read the workflow path.
-    id-token: write # To sign the provenance.
-    contents: write # To add assets to a release.
-  uses: slsa-framework/slsa-github-generator/.github/workflows/generator_generic_slsa3.yml@v1.5.0
-  with:
-    base64-subjects: "${{ needs.build.outputs.hashes }}"
-    upload-assets: true # Optional: Upload to a new release
-```
 
 All in all, it will look as the following:
 
@@ -1273,7 +926,6 @@
       base64-subjects: "${{ needs.build.outputs.hashes }}"
       upload-assets: true # Optional: Upload to a new release
 ```
->>>>>>> 5d2131a1
 
 ### Provenance for Python
 
@@ -1283,7 +935,6 @@
 
 1. Declare an outputs for the artifacts generated by the build and their hashes:
 
-<<<<<<< HEAD
    ```yaml
    jobs:
      build:
@@ -1294,18 +945,6 @@
        outputs:
          hashes: ${{ steps.hash.outputs.hashes }}
    ```
-=======
-```yaml
-jobs:
-  build:
-    name: "Build dists"
-    runs-on: "ubuntu-latest"
-    environment:
-      name: "publish"
-    outputs:
-      hashes: ${{ steps.hash.outputs.hashes }}
-```
->>>>>>> 5d2131a1
 
 2. Add an id: build field to your python build step
 
@@ -1339,7 +978,6 @@
    ```
 
 4. Call the generic workflow to generate provenance by declaring the job below:
-<<<<<<< HEAD
 
    ```yaml
    provenance:
@@ -1348,72 +986,11 @@
        actions: read # To read the workflow path.
        id-token: write # To sign the provenance.
        contents: write # To add assets to a release.
-     uses: slsa-framework/slsa-github-generator/.github/workflows/generator_generic_slsa3.yml@v1.5.0-rc.0
+     uses: slsa-framework/slsa-github-generator/.github/workflows/generator_generic_slsa3.yml@v1.5.0
      with:
        base64-subjects: "${{ needs.build.outputs.hashes }}"
        upload-assets: true # Optional: Upload to a new release
    ```
-
-   All in all, it will look as the following:
-
-   ```yaml
-   jobs:
-     build:
-       name: "Build dists"
-       runs-on: "ubuntu-latest"
-       environment:
-         name: "publish"
-       outputs:
-         hashes: ${{ steps.hash.outputs.hashes }}
-     steps:
-       - name: "Checkout repository"
-         uses: "actions/checkout@2541b1294d2704b0964813337f33b291d3f8596b" # tag=v3
-
-       - name: "Setup Python"
-         uses: "actions/setup-python@13ae5bb136fac2878aff31522b9efb785519f984" # tag=v4
-         with:
-           python-version: "3.x"
-
-       - name: "Install dependencies"
-         run: python -m pip install build
-
-       - name: Build using Python
-         id: build
-         run: |
-           python -m build
-
-       - name: Generate subject
-       id: hash
-       run: |
-         cd dist
-         HASHES=$(sha256sum * | base64 -w0)
-         echo "hashes=$HASHES" >> "$GITHUB_OUTPUT"
-
-     provenance:
-       needs: [build]
-       permissions:
-         actions: read # To read the workflow path.
-         id-token: write # To sign the provenance.
-         contents: write # To add assets to a release.
-       uses: slsa-framework/slsa-github-generator/.github/workflows/generator_generic_slsa3.yml@v1.5.0-rc.0
-       with:
-         base64-subjects: "${{ needs.build.outputs.hashes }}"
-         upload-assets: true # Optional: Upload to a new release
-   ```
-=======
-
-```yaml
-provenance:
-  needs: [build]
-  permissions:
-    actions: read # To read the workflow path.
-    id-token: write # To sign the provenance.
-    contents: write # To add assets to a release.
-  uses: slsa-framework/slsa-github-generator/.github/workflows/generator_generic_slsa3.yml@v1.5.0
-  with:
-    base64-subjects: "${{ needs.build.outputs.hashes }}"
-    upload-assets: true # Optional: Upload to a new release
-```
 
 All in all, it will look as the following:
 
@@ -1444,11 +1021,11 @@
         python -m build
 
     - name: Generate subject
-    id: hash
-    run: |
-      cd dist
-      HASHES=$(sha256sum * | base64 -w0)
-      echo "hashes=$HASHES" >> "$GITHUB_OUTPUT"
+      id: hash
+      run: |
+        cd dist
+        HASHES=$(sha256sum * | base64 -w0)
+        echo "hashes=$HASHES" >> "$GITHUB_OUTPUT"
 
   provenance:
     needs: [build]
@@ -1461,7 +1038,6 @@
       base64-subjects: "${{ needs.build.outputs.hashes }}"
       upload-assets: true # Optional: Upload to a new release
 ```
->>>>>>> 5d2131a1
 
 ## Provenance for matrix strategy builds
 
@@ -1476,7 +1052,6 @@
 1. As with the examples above, the first thing to do is define the build job,
    with its outputs and its matrix strategy.
 
-<<<<<<< HEAD
    GitHub currently doesn't support different outputs for matrix builds. We must
    therefore declare a different hash output for each iteration. A follow-up job
    will collate all the hashes into a single string.
@@ -1508,46 +1083,12 @@
      - ...
      - ...
    ```
-=======
-GitHub currently doesn't support different outputs for matrix builds. We must
-therefore declare a different hash output for each iteration. A follow-up job
-will collate all the hashes into a single string.
-
-```yml
-jobs:
-  build:
-    strategy:
-      matrix:
-        color: ["red", "blue", "green"]
-        flavor: ["mint", "vanilla"]
-    outputs:
-      # The key-names are actually irrelevant, but keep them descriptive
-      hash-red-mint: ${{ steps.hash.outputs.hash-red-mint }}
-      hash-red-vanilla: ${{ steps.hash.outputs.hash-red-vanilla }}
-      hash-blue-mint: ${{ steps.hash.outputs.hash-blue-mint }}
-      hash-blue-vanilla: ${{ steps.hash.outputs.hash-blue-vanilla }}
-      hash-green-mint: ${{ steps.hash.outputs.hash-green-mint }}
-      hash-green-vanilla: ${{ steps.hash.outputs.hash-green-vanilla }}
-```
-
-2. You'll now have to build your project as usual:
-
-```yml
-steps:
-  # whatever you need to do to build (checkout, setup the environment,
-  # get dependencies, compile...)
-  - ...
-  - ...
-  - ...
-```
->>>>>>> 5d2131a1
 
 3. As with the other examples, you'll then have to generate the hashes that
    represent your build. This step is effectively identical to all the examples
    above, except each iteration must store its hash in a different output
    variable.
 
-<<<<<<< HEAD
    ```yaml
    - name: Generate subject
      id: hash
@@ -1572,37 +1113,10 @@
            echo "$HASHES" | jq -r '.[] | @base64d' | sed "/^$/d" > hashes.txt
            echo "hashes=$(cat hashes.txt | base64 -w0)" >> "$GITHUB_OUTPUT"
    ```
-=======
-```yml
-- name: Generate subject
-  id: hash
-  run: |
-    echo "hash-${{ matrix.color }}-${{ matrix.flavor }}=$( \
-      sha256sum ... | base64 -w0 \
-    )" >> "$GITHUB_OUTPUT"
-```
-
-4. Now you'll collate all the individual hashes into a single bas64 string.
-
-```yml
-combine_hashes:
-  needs: [build]
-  outputs:
-    hashes: ${{ steps.hashes.outputs.hashes }}
-  env:
-    HASHES: ${{ toJSON(needs.build.outputs) }}
-  steps:
-    - id: hashes
-      run: |
-        echo "$HASHES" | jq -r '.[] | @base64d' | sed "/^$/d" > hashes.txt
-        echo "hashes=$(cat hashes.txt | base64 -w0)" >> "$GITHUB_OUTPUT"
-```
->>>>>>> 5d2131a1
 
 5. The provenance job is also effectively identical to the examples above,
    except that it relies on `combine_hashes` instead of the `build` job.
 
-<<<<<<< HEAD
    ```yaml
    provenance:
      needs: [combine_hashes]
@@ -1610,81 +1124,15 @@
        actions: read # To read the workflow path.
        id-token: write # To sign the provenance.
        contents: write # To add assets to a release.
-     uses: slsa-framework/slsa-github-generator/.github/workflows/generator_generic_slsa3.yml@v1.5.0-rc.0
+     uses: slsa-framework/slsa-github-generator/.github/workflows/generator_generic_slsa3.yml@v1.5.0
      with:
        base64-subjects: "${{ needs.combine_hashes.outputs.hashes }}"
        upload-assets: true # Optional: Upload to a new release
    ```
 
-   Now all together:
-
-   ```yaml
-   jobs:
-     build:
-       strategy:
-         matrix:
-           color: ["red", "blue", "green"]
-           flavor: ["mint", "vanilla"]
-       outputs:
-         hash-red-mint: ${{ steps.hash.outputs.hash-red-mint }}
-         hash-red-vanilla: ${{ steps.hash.outputs.hash-red-vanilla }}
-         hash-blue-mint: ${{ steps.hash.outputs.hash-blue-mint }}
-         hash-blue-vanilla: ${{ steps.hash.outputs.hash-blue-vanilla }}
-         hash-green-mint: ${{ steps.hash.outputs.hash-green-mint }}
-         hash-green-vanilla: ${{ steps.hash.outputs.hash-green-vanilla }}
-       steps:
-         # all your build steps
-         - ...
-         - ...
-         - ...
-
-         - name: Generate subject
-           id: hash
-           run: |
-             echo "hash-${{ matrix.color }}-${{ matrix.flavor }}=$( \
-               sha256sum ... | base64 -w0 \
-             )" >> "$GITHUB_OUTPUT"
-
-     combine_hashes:
-       needs: [build]
-       outputs:
-         hashes: ${{ steps.hashes.outputs.hashes }}
-       env:
-         HASHES: ${{ toJSON(needs.build.outputs) }}
-       steps:
-         - id: hashes
-           run: |
-             echo "$HASHES" | jq -r '.[] | @base64d' | sed "/^$/d" > hashes.txt
-             echo "hashes=$(cat hashes.txt | base64 -w0)" >> "$GITHUB_OUTPUT"
-
-     provenance:
-       needs: [combine_hashes]
-       permissions:
-         actions: read # To read the workflow path.
-         id-token: write # To sign the provenance.
-         contents: write # To add assets to a release.
-       uses: slsa-framework/slsa-github-generator/.github/workflows/generator_generic_slsa3.yml@v1.5.0-rc.0
-       with:
-         base64-subjects: "${{ needs.combine_hashes.outputs.hashes }}"
-         upload-assets: true # Optional: Upload to a new release
-   ```
-=======
-```yml
-provenance:
-  needs: [combine_hashes]
-  permissions:
-    actions: read # To read the workflow path.
-    id-token: write # To sign the provenance.
-    contents: write # To add assets to a release.
-  uses: slsa-framework/slsa-github-generator/.github/workflows/generator_generic_slsa3.yml@v1.5.0
-  with:
-    base64-subjects: "${{ needs.combine_hashes.outputs.hashes }}"
-    upload-assets: true # Optional: Upload to a new release
-```
-
 Now all together:
 
-```yml
+```yaml
 jobs:
   build:
     strategy:
@@ -1734,7 +1182,6 @@
       base64-subjects: "${{ needs.combine_hashes.outputs.hashes }}"
       upload-assets: true # Optional: Upload to a new release
 ```
->>>>>>> 5d2131a1
 
 This will create a single provenance file that describes all of the built
 artifacts. The default name will be `multiple.intoto.jsonl`, but can be modified
@@ -1759,11 +1206,7 @@
 [format](https://docs.github.com/en/actions/learn-github-actions/expressions#format)
 function.
 
-<<<<<<< HEAD
-```yaml
-=======
-```yml
->>>>>>> 5d2131a1
+```yaml
 provenance:
   needs: [build]
   matrix:
@@ -1773,11 +1216,7 @@
     actions: read # To read the workflow path.
     id-token: write # To sign the provenance.
     contents: write # To add assets to a release.
-<<<<<<< HEAD
-  uses: slsa-framework/slsa-github-generator/.github/workflows/generator_generic_slsa3.yml@v1.5.0-rc.0
-=======
   uses: slsa-framework/slsa-github-generator/.github/workflows/generator_generic_slsa3.yml@v1.5.0
->>>>>>> 5d2131a1
   with:
     base64-subjects: "${{ needs.build.outputs[format('hash-{0}-{1}', matrix.color, matrix.flavor)] }}"
     upload-assets: true # Optional: Upload to a new release
