# Generation of SLSA3+ provenance for arbitrary projects

This document explains how to generate SLSA provenance for projects for which
there is no language or ecosystem specific builder available.

This can be done by adding an additional step to your existing Github Actions
workflow to call a [reusable
workflow](https://docs.github.com/en/actions/using-workflows/reusing-workflows)
to generate generic SLSA provenance. We'll call this workflow the "generic
workflow" from now on.

The generic workflow differs from ecosystem specific builders (like the [Go
builder](../go)) which build the artifacts as well as generate provenance. This
project simply generates provenance as a separate step in an existing workflow.

---

- [Project Status](#project-status)
- [Benefits of Provenance](#benefits-of-provenance)
- [Generating Provenance](#generating-provenance)
  - [Getting Started](#getting-started)
  - [Supported Triggers](#supported-triggers)
  - [Workflow Inputs](#workflow-inputs)
  - [Workflow Outputs](#workflow-outputs)
  - [Provenance Format](#provenance-format)
  - [Provenance Example](#provenance-example)
- [Integration With Other Build Systems](#integration-with-other-build-systems)
  - [Provenance with GoReleaser](#provenance-with-goreleaser)

---

## Project Status

This project is currently under active development. The API could change while
approaching an initial release.

## Benefits of Provenance

Using the generic workflow will generate a non-forgeable attestation to the
artifacts' digests using the identity of the GitHub workflow. This can be used
to create a positive attestation to a software artifact coming from your
repository.

That means that once your users verify the artifacts they have downloaded they
can be sure that the artifacts were created by your repository's workflow and
haven't been tampered with.

## Generating Provenance

The generic workflow uses a Github Actions reusable workflow to generate the
provenance.

### Getting Started

To get started, you will need to add some steps to your current workflow. We
will assume you have an existing Github Actions workflow to build your project.

Add a step to your workflow after you have built your project to generate a
sha256 hash of your artifacts and base64 encode it.

Assuming you have a binary called `binary-linux-amd64` you can use the
`sha256sum` and `base64` commands to create the digest. Here we use the `-w0` to
output the encoded data on one line and make it easier to use as a Github Actions
output:

```shell
$ sha256sum artifact1 artifact2 ... | base64 -w0
```

This workflow expects the `base64-subjects` input to decode to a string conforming to the expected output of the `sha256sum` command. Specifically, the decoded output is expected to be comprised of a hash value followed by a space followed by the artifact name.

After you have encoded your digest, add a new job to call the reusable workflow.

```yaml
provenance:
  permissions:
    actions: read # Needed for detection of GitHub Actions environment.
    id-token: write # Needed for provenance signing and ID
    contents: read # Needed for API access
  uses: slsa-framework/slsa-github-generator/.github/workflows/generator_generic_slsa3.yml@v1.1.1
  with:
    base64-subjects: "${{ needs.build.outputs.hashes }}"
```

Here's an example of what it might look like all together.

```yaml
jobs:
  # This step builds our artifacts, uploads them to the workflow run, and
  # outputs their digest.
  build:
    outputs:
      hashes: ${{ steps.hash.outputs.hashes }}
    runs-on: ubuntu-latest
    steps:
      - name: Build artifacts
        run: |
          # These are some amazing artifacts.
          echo "foo" > artifact1
          echo "bar" > artifact2

      - name: Generate hashes
        shell: bash
        id: hash
        run: |
          # sha256sum generates sha256 hash for all artifacts.
          # base64 -w0 encodes to base64 and outputs on a single line.
          # sha256sum artifact1 artifact2 ... | base64 -w0
          echo "::set-output name=hashes::$(sha256sum artifact1 artifact2 | base64 -w0)"

      - name: Upload artifact1
        uses: actions/upload-artifact@3cea5372237819ed00197afe530f5a7ea3e805c8 # tag=v3.1.0
        with:
          name: artifact1
          path: artifact1
          if-no-files-found: error
          retention-days: 5

      - name: Upload artifact2
        uses: actions/upload-artifact@3cea5372237819ed00197afe530f5a7ea3e805c8 # tag=v3.1.0
        with:
          name: artifact2
          path: artifact2
          if-no-files-found: error
          retention-days: 5

  # This step calls the generic workflow to generate provenance.
  provenance:
    needs: [build]
    permissions:
      actions: read
      id-token: write
      contents: read
    uses: slsa-framework/slsa-github-generator/.github/workflows/generator_generic_slsa3.yml@v1.1.1
    with:
      base64-subjects: "${{ needs.build.outputs.hashes }}"
      # Upload provenance to a new release
      upload-assets: true

  # This step uploads our artifacts to the tagged GitHub release.
  release:
    needs: [build, provenance]
    runs-on: ubuntu-latest
    if: startsWith(github.ref, 'refs/tags/')
    steps:
      - name: Download artifact1
        uses: actions/download-artifact@fb598a63ae348fa914e94cd0ff38f362e927b741 # tag=v2.1.0
        with:
          name: artifact1

      - name: Download artifact2
        uses: actions/download-artifact@fb598a63ae348fa914e94cd0ff38f362e927b741 # tag=v2.1.0
        with:
          name: artifact2

<<<<<<< HEAD
      - name: Upload assets
        uses: softprops/action-gh-release@1e07f4398721186383de40550babbdf2b84acfc5 # v0.1.14
=======
      - name: Download provenance
        uses: actions/download-artifact@fb598a63ae348fa914e94cd0ff38f362e927b741 # tag=v2.1.0
        with:
          # The provenance step returns an output with the artifact name of
          # our provenance.
          name: ${{needs.provenance.outputs.attestation-name}}

      - name: Create release
        uses: softprops/action-gh-release@1e07f4398721186383de40550babbdf2b84acfc5 # tag=v0.1.14
>>>>>>> 4c17cda2
        with:
          files: |
            artifact1
            artifact2
```

### Supported Triggers

The following [GitHub trigger events](https://docs.github.com/en/actions/using-workflows/events-that-trigger-workflows) are fully supported and tested:

- `schedule`
- `push` (including new tags)
- `release`
- Manual run via `workflow_dispatch`

However, in practice, most triggers should work with the exception of
`pull_request`. If you would like support for `pull_request`, please tell us
about your use case on [issue
#358](https://github.com/slsa-framework/slsa-github-generator/issues/358). If
you have an issue in all other triggers please submit a [new
issue](https://github.com/slsa-framework/slsa-github-generator/issues/new/choose).

### Workflow Inputs

The [generic workflow](https://github.com/slsa-framework/slsa-github-generator/blob/main/.github/workflows/generator_generic_slsa3.yml) accepts the following inputs:

| Name              | Required | Description                                                                                                                                                                                                                                                      |
| ----------------- | -------- | ---------------------------------------------------------------------------------------------------------------------------------------------------------------------------------------------------------------------------------------------------------------- |
| `base64-subjects` | yes      | Artifact(s) for which to generate provenance, formatted the same as the output of sha256sum (SHA256 NAME\n[...]) and base64 encoded. The encoded value should decode to, for example: `90f3f7d6c862883ab9d856563a81ea6466eb1123b55bff11198b4ed0030cac86 foo.zip` |

### Workflow Outputs

The [generic workflow](https://github.com/slsa-framework/slsa-github-generator/blob/main/.github/workflows/generator_generic_slsa3.yml) produces the following outputs:

| Name               | Description                                |
| ------------------ | ------------------------------------------ |
| `attestation-name` | The artifact name of the signed provenance |

### Provenance Format

The project generates SLSA provenance with the following values.

| Name                         | Value                                                          | Description                                                                                                                                                                                                            |
| ---------------------------- | -------------------------------------------------------------- | ---------------------------------------------------------------------------------------------------------------------------------------------------------------------------------------------------------------------- |
| `buildType`                  | `"https://github.com/slsa-framework/slsa-github-generator@v1"` | Identifies a generic GitHub Actions build.                                                                                                                                                                             |
| `metadata.buildInvocationID` | `"[run_id]-[run_attempt]"`                                     | The GitHub Actions [`run_id`](https://docs.github.com/en/actions/learn-github-actions/contexts#github-context) does not update when a workflow is re-run. Run attempt is added to make the build invocation ID unique. |

### Provenance Example

The following is an example of the generated proveanance. Provenance is
generated as an [in-toto](https://in-toto.io/) statement with a SLSA predicate.

```json
{
  "_type": "https://in-toto.io/Statement/v0.1",
  "predicateType": "https://slsa.dev/provenance/v0.2",
  "subject": [
    {
      "name": "ghcr.io/ianlewis/actions-test",
      "digest": {
        "sha256": "8ae83e5b11e4cc8257f5f4d1023081ba1c72e8e60e8ed6cacd0d53a4ca2d142b"
      }
    },
  ],
  "predicate": {
    "builder": {
      "id": "https://github.com/slsa-framework/slsa-github-generator/.github/workflows/generator_generic_slsa3.yml@refs/tags/v1.1.1"
    },
    "buildType": "https://github.com/slsa-framework/slsa-github-generator@v1",
    "invocation": {
      "configSource": {
        "uri": "git+https://github.com/ianlewis/actions-test@refs/heads/main.git",
        "digest": {
          "sha1": "e491e4b2ce5bc76fb103729b61b04d3c46d8a192"
        },
        "entryPoint": ".github/workflows/generic-container.yml"
      },
      "parameters": {},
      "environment": {
        "github_actor": "ianlewis",
        "github_actor_id": "49289",
        "github_base_ref": "",
        "github_event_name": "push",
        "github_event_payload": {...},
        "github_head_ref": "",
        "github_ref": "refs/tags/v0.0.9",
        "github_ref_type": "tag",
        "github_repository_id": "474793590",
        "github_repository_owner": "ianlewis",
        "github_repository_owner_id": "49289",
        "github_run_attempt": "1",
        "github_run_id": "2556669934",
        "github_run_number": "12",
        "github_sha1": "e491e4b2ce5bc76fb103729b61b04d3c46d8a192"
      }
    },
    "metadata": {
      "buildInvocationID": "2556669934-1",
      "completeness": {
        "parameters": true,
        "environment": false,
        "materials": false
      },
      "reproducible": false
    },
    "materials": [
      {
        "uri": "git+https://github.com/ianlewis/actions-test@refs/tags/v0.0.9",
        "digest": {
          "sha1": "e491e4b2ce5bc76fb103729b61b04d3c46d8a192"
        }
      }
    ]
  }
}
```

## Integration With Other Build Systems

This section explains how to generate non-forgeable SLSA provenance with existing build systems.

### Provenance for GoReleaser

If you use [GoReleaser](https://github.com/goreleaser/goreleaser-action) to generate your build, you can easily
generate SLSA3 provenance by updating your existing workflow with the 4 steps indicated in the workflow below:

```yaml
jobs:
  goreleaser:
    # =================================================
    #
    # Step 1: Declare an `outputs` for the GoReleaser job.
    #
    # =================================================
    outputs:
      hashes: ${{ steps.hash.outputs.hashes }}

    [...]

    steps:
      [...]
      - name: Run GoReleaser
        # =================================================
        #
        # Step 2: Add an `id: run-goreleaser` field
        #         to your goreleaser step.
        #
        # =================================================
        id: run-goreleaser
        uses: goreleaser/goreleaser-action@b953231f81b8dfd023c58e0854a721e35037f28b

      # =================================================
      #
      # Step 3: Add a step to generate the provenance subjects
      #         as shown below.
      #
      # =================================================
      - name: Generate subject
        id: hash
        env:
          ARTIFACTS: "${{ steps.run-goreleaser.outputs.artifacts }}"
        run: |
          set -euo pipefail

          checksum_file=$(echo "$ARTIFACTS" | jq -r '.[] | select (.type=="Checksum") | .path')
          echo "::set-output name=hashes::$(cat $checksum_file | base64 -w0)"

  # =========================================================
  #
  # Step 4: Call the generic workflow to generate provenance
  #         by declaring the job below.
  #
  # =========================================================
  provenance:
    needs: [goreleaser]
    permissions:
      actions: read
      id-token: write
      contents: read
    uses: slsa-framework/slsa-github-generator/.github/workflows/generator_generic_slsa3.yml@v1.1.1
    with:
      base64-subjects: "${{ needs.goreleaser.outputs.hashes }}"
      upload-assets: true # upload to a new release
```<|MERGE_RESOLUTION|>--- conflicted
+++ resolved
@@ -153,20 +153,8 @@
         with:
           name: artifact2
 
-<<<<<<< HEAD
       - name: Upload assets
         uses: softprops/action-gh-release@1e07f4398721186383de40550babbdf2b84acfc5 # v0.1.14
-=======
-      - name: Download provenance
-        uses: actions/download-artifact@fb598a63ae348fa914e94cd0ff38f362e927b741 # tag=v2.1.0
-        with:
-          # The provenance step returns an output with the artifact name of
-          # our provenance.
-          name: ${{needs.provenance.outputs.attestation-name}}
-
-      - name: Create release
-        uses: softprops/action-gh-release@1e07f4398721186383de40550babbdf2b84acfc5 # tag=v0.1.14
->>>>>>> 4c17cda2
         with:
           files: |
             artifact1
