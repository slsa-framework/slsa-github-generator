--- conflicted
+++ resolved
@@ -190,18 +190,11 @@
 
 The [generic workflow](https://github.com/slsa-framework/slsa-github-generator/blob/main/.github/workflows/generator_generic_slsa3.yml) accepts the following inputs:
 
-<<<<<<< HEAD
-| Name              | Required | Default | Description                                                                                                                                                                                                                                                      |
-| ----------------- | -------- | ------- | ---------------------------------------------------------------------------------------------------------------------------------------------------------------------------------------------------------------------------------------------------------------- |
-| `base64-subjects` | yes      |         | Artifact(s) for which to generate provenance, formatted the same as the output of sha256sum (SHA256 NAME\n[...]) and base64 encoded. The encoded value should decode to, for example: `90f3f7d6c862883ab9d856563a81ea6466eb1123b55bff11198b4ed0030cac86 foo.zip` |
-| `upload-assets`   | no       | false   | If true provenance is uploaded to a GitHub release for new tags.                                                                                                                                                                                                 |
-=======
 | Name               | Required | Default                    | Description                                                                                                                                                                                                                                                      |
 | ------------------ | -------- | -------------------------- | ---------------------------------------------------------------------------------------------------------------------------------------------------------------------------------------------------------------------------------------------------------------- |
 | `base64-subjects`  | yes      |                            | Artifact(s) for which to generate provenance, formatted the same as the output of sha256sum (SHA256 NAME\n[...]) and base64 encoded. The encoded value should decode to, for example: `90f3f7d6c862883ab9d856563a81ea6466eb1123b55bff11198b4ed0030cac86 foo.zip` |
 | `upload-assets`    | no       | false                      | If true provenance is uploaded to a GitHub release for new tags.                                                                                                                                                                                                 |
-| `attestation-name` | no       | "attestation.intoto.jsonl" | The artifact name of the signed provenance. The file must have the `intoto.jsonl` extension.                                                                                                                                                                       |
->>>>>>> c4891880
+| `attestation-name` | no       | "attestation.intoto.jsonl" | The artifact name of the signed provenance. The file must have the `intoto.jsonl` extension.                                                                                                                                                                     |
 
 ### Workflow Outputs
 
