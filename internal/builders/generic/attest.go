--- conflicted
+++ resolved
@@ -129,11 +129,7 @@
 	if path == "-" {
 		return os.Stdout, nil
 	}
-<<<<<<< HEAD
-	return os.OpenFile(path, os.O_WRONLY|os.O_CREATE, 0o600)
-=======
-	return os.OpenFile(filepath.Clean(path), os.O_WRONLY|os.O_CREATE, 0600)
->>>>>>> ba5f079f
+	return os.OpenFile(filepath.Clean(path), os.O_WRONLY|os.O_CREATE, 0o600)
 }
 
 type provenanceOnlyBuild struct {
