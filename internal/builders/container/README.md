# Generation of SLSA3+ provenance for container images

This document explains how to generate SLSA provenance for container images.

This can be done by adding an additional step to your existing Github Actions
workflow to call a [reusable
workflow](https://docs.github.com/en/actions/using-workflows/reusing-workflows)
to generate generic SLSA provenance. We'll call this workflow the "container
workflow" from now on.

The container workflow differs from ecosystem specific builders (like the [Go
builder](../go)) which build the artifacts as well as generate provenance. This
project simply generates provenance as a separate step in an existing workflow.

---

<!-- markdown-toc --bullets="-" -i README.md -->

<!-- toc -->

- [Benefits of Provenance](#benefits-of-provenance)
- [Generating Provenance](#generating-provenance)
  - [Getting Started](#getting-started)
  - [Referencing the SLSA generator](#referencing-the-slsa-generator)
  - [Private Repositories](#private-repositories)
  - [Supported Triggers](#supported-triggers)
  - [Workflow Inputs](#workflow-inputs)
  - [Workflow Outputs](#workflow-outputs)
  - [Provenance Format](#provenance-format)
  - [Provenance Example](#provenance-example)
- [Integration With Other Build Systems](#integration-with-other-build-systems)
  - [Ko](#ko)
- [Provenance for matrix strategy builds](#provenance-for-matrix-strategy-builds)
- [Verification](#verification)
  - [slsa-verifier](#slsa-verifier)
  - [Cosign](#cosign)
  - [Sigstore policy-controller](#sigstore-policy-controller)
  - [Kyverno](#kyverno)
- [Known Issues](#known-issues)
  - [`packages: write` permission required even if not using ghcr.io](#packages-write-permission-required-even-if-not-using-ghcrio)

<!-- tocstop -->

---

## Benefits of Provenance

Using the container workflow will generate a non-forgeable attestation to the
container image using the identity of the GitHub workflow. This can be used
to create a positive attestation to a container image coming from your
repository.

That means that once your users verify the image they have downloaded they
can be sure that the image was created by your repository's workflow and
hasn't been tampered with.

## Generating Provenance

The container workflow uses a Github Actions reusable workflow to generate the
provenance.

### Getting Started

To get started, you will need to add some steps to your current workflow. We
will assume you have an existing Github Actions workflow to build your project.

```yaml
provenance:
  needs: [build]
  permissions:
    actions: read # for detecting the Github Actions environment.
    id-token: write # for creating OIDC tokens for signing.
    packages: write # for uploading attestations.
  if: startsWith(github.ref, 'refs/tags/')
  uses: slsa-framework/slsa-github-generator/.github/workflows/generator_container_slsa3.yml@v1.5.0
  with:
    image: ${{ needs.build.outputs.image }}
    digest: ${{ needs.build.outputs.digest }}
    registry-username: ${{ github.actor }}
  secrets:
    registry-password: ${{ secrets.GITHUB_TOKEN }}
```

Here's an example of what it might look like all together.

```yaml
env:
  IMAGE_REGISTRY: ghcr.io
  IMAGE_NAME: ${{ github.repository }}

jobs:
  # This step builds our image, pushes it, and outputs the repo hash digest.
  build:
    permissions:
      contents: read
      packages: write
    outputs:
      image: ${{ steps.image.outputs.image }}
      digest: ${{ steps.build.outputs.digest }}
    runs-on: ubuntu-latest
    steps:
      - name: Checkout the repository
        uses: actions/checkout@2541b1294d2704b0964813337f33b291d3f8596b # v2.3.4

      - name: Set up Docker Buildx
        uses: docker/setup-buildx-action@dc7b9719a96d48369863986a06765841d7ea23f6 # v2.0.0

      - name: Authenticate Docker
        uses: docker/login-action@49ed152c8eca782a232dede0303416e8f356c37b # v2.0.0
        with:
          registry: ${{ env.IMAGE_REGISTRY }}
          username: ${{ github.actor }}
          password: ${{ secrets.GITHUB_TOKEN }}

      - name: Extract metadata (tags, labels) for Docker
        id: meta
        uses: docker/metadata-action@69f6fc9d46f2f8bf0d5491e4aabe0bb8c6a4678a # v4.0.1
        with:
          images: ${{ env.IMAGE_REGISTRY }}/${{ env.IMAGE_NAME }}

      - name: Build and push Docker image
        uses: docker/build-push-action@e551b19e49efd4e98792db7592c17c09b89db8d8 # v3.0.0
        id: build
        with:
          push: true
          tags: ${{ steps.meta.outputs.tags }}
          labels: ${{ steps.meta.outputs.labels }}

      - name: Output image
        id: image
        run: |
          # NOTE: Set the image as an output because the `env` context is not
          # available to the inputs of a reusable workflow call.
          image_name="${IMAGE_REGISTRY}/${IMAGE_NAME}"
          echo "image=$image_name" >> "$GITHUB_OUTPUT"

  # This step calls the container workflow to generate provenance and push it to
  # the container registry.
  provenance:
    needs: [build]
    permissions:
      actions: read # for detecting the Github Actions environment.
      id-token: write # for creating OIDC tokens for signing.
      packages: write # for uploading attestations.
    if: startsWith(github.ref, 'refs/tags/')
    uses: slsa-framework/slsa-github-generator/.github/workflows/generator_container_slsa3.yml@v1.5.0
    with:
      image: ${{ needs.build.outputs.image }}
      digest: ${{ needs.build.outputs.digest }}
      registry-username: ${{ github.actor }}
    secrets:
      registry-password: ${{ secrets.GITHUB_TOKEN }}
```

### Referencing the SLSA generator

At present, the generator **MUST** be referenced
by a tag of the form `@vX.Y.Z`, because the build will fail if you reference it via a shorter tag like `@vX.Y` or `@vX` or if you reference it by a hash.

For more information about this design decision and how to configure renovatebot, see the main repository [README.md](../../../README.md).

### Private Repositories

Private repositories are supported with some caveats. Currently all builds
generate and post a new entry in the public
[Rekor](https://github.com/sigstore/rekor) API server instance at
https://rekor.sigstore.dev/. This entry includes the repository name. This will cause the
private repository name to leak and be discoverable via the public Rekor API
server.

If this is ok with you, you can set the `private-repository` flag in order to
opt in to publishing to the public Rekor instance from a private repository.

```yaml
with:
  private-repository: true
```

If you do not set this flag then private repositories will generate an error in
order to prevent leaking repository name information.

Support for private transparency log instances that would not leak repository
name information is tracked on [issue #372](https://github.com/slsa-framework/slsa-github-generator/issues/372).

### Supported Triggers

The following [GitHub trigger events](https://docs.github.com/en/actions/using-workflows/events-that-trigger-workflows) are fully supported and tested:

- `schedule`
- `push` (including new tags)
- `release`
- Manual run via `workflow_dispatch`

However, in practice, most triggers should work with the exception of
`pull_request`. If you would like support for `pull_request`, please tell us
about your use case on [issue #358](https://github.com/slsa-framework/slsa-github-generator/issues/358). If
you have an issue in all other triggers please submit a [new
issue](https://github.com/slsa-framework/slsa-github-generator/issues/new/choose).

### Workflow Inputs

The [container workflow](https://github.com/slsa-framework/slsa-github-generator/blob/main/.github/workflows/generator_container_slsa3.yml) accepts the following inputs:

Inputs:

| Name                             | Description                                                                                                                                                                                                                                                                             |
| -------------------------------- | --------------------------------------------------------------------------------------------------------------------------------------------------------------------------------------------------------------------------------------------------------------------------------------- |
| `image`                          | **(Required)** The OCI image name. This must not include a tag or digest.                                                                                                                                                                                                               |
| `digest`                         | **(Required)** The OCI image digest. The image digest of the form '<algorithm>:<digest>' (e.g. 'sha256:abcdef...')                                                                                                                                                                      |
| `registry-username`              | Username to log in the container registry. Either `registry-username` input or `registry-username` secret is required.                                                                                                                                                                  |
| `compile-generator`              | Whether to build the generator from source. This increases build time by ~2m.<br>Default: `false`.                                                                                                                                                                                      |
| `private-repository`             | Set to true to opt-in to posting to the public transparency log. Will generate an error if false for private repositories. This input has no effect for public repositories. See [Private Repositories](#private-repositories).<br>Default: `false`                                     |
| `continue-on-error`              | Set to true to ignore errors. This option is useful if you won't want a failure to fail your entire workflow.<br>Default: `false`                                                                                                                                                       |
| `gcp-workload-identity-provider` | The full identifier of the Workload Identity Provider, including the project number, pool name, and provider name. If provided, this must be the full identifier which includes all parts:<br>`projects/123456789/locations/global/workloadIdentityPools/my-pool/providers/my-provider` |
| `gcp-service-account`            | Email address or unique identifier of the Google Cloud service account for which to generate credentials. For example:<br>`my-service-account@my-project.iam.gserviceaccount.com`                                                                                                       |

Secrets:

| Name                | Description                                                                                                                                                                                                                                                                                                                                                                                                                                                                                    |
| ------------------- | ---------------------------------------------------------------------------------------------------------------------------------------------------------------------------------------------------------------------------------------------------------------------------------------------------------------------------------------------------------------------------------------------------------------------------------------------------------------------------------------------- |
| `registry-username` | Username to log in the container registry. Either `registry-username` input or `registry-username` secret is required. This should only be used for high entropy values such as AWS Access Key as described [here](https://github.com/docker/login-action#aws-elastic-container-registry-ecr). Normal username values could match other input values and cause them to be ignored by GitHub Actions and causing your build to fail. In those cases, use the `registry-username` input instead. |
| `registry-password` | **(Required)** Password to log in the container registry.                                                                                                                                                                                                                                                                                                                                                                                                                                      |

### Workflow Outputs

The [container workflow](https://github.com/slsa-framework/slsa-github-generator/blob/main/.github/workflows/generator_container_slsa3.yml) accepts the following outputs:

| Name      | Description                                                                                     |
| --------- | ----------------------------------------------------------------------------------------------- |
| `outcome` | If `continue-on-error` is `true`, will contain the outcome of the run (`success` or `failure`). |

### Provenance Format

The project generates SLSA provenance with the following values.

| Name                         | Value                                                                    | Description                                                                                                                                                                                                            |
| ---------------------------- | ------------------------------------------------------------------------ | ---------------------------------------------------------------------------------------------------------------------------------------------------------------------------------------------------------------------- |
| `buildType`                  | `"https://github.com/slsa-framework/slsa-github-generator/container@v1"` | Identifies a the GitHub Actions build.                                                                                                                                                                                 |
| `metadata.buildInvocationID` | `"[run_id]-[run_attempt]"`                                               | The GitHub Actions [`run_id`](https://docs.github.com/en/actions/learn-github-actions/contexts#github-context) does not update when a workflow is re-run. Run attempt is added to make the build invocation ID unique. |

### Provenance Example

The following is an example of the generated provenance. Provenance is
generated as an [in-toto](https://in-toto.io/) statement with a SLSA predicate.

```json
{
  "_type": "https://in-toto.io/Statement/v0.1",
  "predicateType": "https://slsa.dev/provenance/v0.2",
  "subject": [
    {
      "name": "ghcr.io/ianlewis/actions-test",
      "digest": {
        "sha256": "8ae83e5b11e4cc8257f5f4d1023081ba1c72e8e60e8ed6cacd0d53a4ca2d142b"
      }
    },
  ],
  "predicate": {
    "builder": {
      "id": "https://github.com/slsa-framework/slsa-github-generator/.github/workflows/generator_container_slsa3.yml@refs/tags/v1.4.0"
    },
    "buildType": "https://github.com/slsa-framework/slsa-github-generator/container@v1",
    "invocation": {
      "configSource": {
        "uri": "git+https://github.com/ianlewis/actions-test@refs/heads/main.git",
        "digest": {
          "sha1": "e491e4b2ce5bc76fb103729b61b04d3c46d8a192"
        },
        "entryPoint": ".github/workflows/generic-container.yml"
      },
      "parameters": {},
      "environment": {
        "github_actor": "ianlewis",
        "github_actor_id": "49289",
        "github_base_ref": "",
        "github_event_name": "push",
        "github_event_payload": {...},
        "github_head_ref": "",
        "github_ref": "refs/tags/v0.0.9",
        "github_ref_type": "tag",
        "github_repository_id": "474793590",
        "github_repository_owner": "ianlewis",
        "github_repository_owner_id": "49289",
        "github_run_attempt": "1",
        "github_run_id": "2556669934",
        "github_run_number": "12",
        "github_sha1": "e491e4b2ce5bc76fb103729b61b04d3c46d8a192"
      }
    },
    "metadata": {
      "buildInvocationID": "2556669934-1",
      "completeness": {
        "parameters": true,
        "environment": false,
        "materials": false
      },
      "reproducible": false
    },
    "materials": [
      {
        "uri": "git+https://github.com/ianlewis/actions-test@refs/tags/v0.0.9",
        "digest": {
          "sha1": "e491e4b2ce5bc76fb103729b61b04d3c46d8a192"
        }
      }
    ]
  }
}
```

## Integration With Other Build Systems

This section explains how to generate non-forgeable SLSA provenance with existing build systems.

### Ko

[ko](https://github.com/ko-build/ko) is a simple, fast container image builder for Go applications. If you want to use `ko` you can generate SLSA3 provenance by updating your workflow withe following steps:

1. Declare an `outputs` for the build job:

   ```yaml
   jobs:
     build:
       outputs:
         image: ${{ steps.build.outputs.image }}
         digest: ${{ steps.build.outputs.digest }}
   ```

2. Add an `id: build` field to your ko step. Update the step to output the image
   and digest.

   ```yaml
   steps:
     [...]
     - name: Run ko
       id: build
       env:
         KO_DOCKER_REPO: "${{ env.IMAGE_REGISTRY }}/${{ env.IMAGE_NAME }}"
         KO_USER: ${{ github.actor }}
         KO_PASSWORD: ${{ secrets.GITHUB_TOKEN }}
         GIT_REF: ${{ github.ref }}
       run: |
         # get tag name without tags/refs/ prefix.
         tag=$(echo ${GIT_REF} | cut -d'/' -f3)

         # Log into regisry
         echo "${KO_PASSWORD}" | ko login ghcr.io --username "$KO_USER" --password-stdin

         # Build & push the image. Save the image name.
         image_and_digest=$(ko build --tags="${tag}" .)

         # Output the image name and digest so we can generate provenance.
         image=$(echo "${image_and_digest}" | cut -d'@' -f1 | cut -d':' -f1)
         digest=$(echo "${image_and_digest}" | cut -d'@' -f2)
         echo "image=$image" >> "$GITHUB_OUTPUT"
         echo "digest=$digest" >> "$GITHUB_OUTPUT"
   ```

3. Call the generic container workflow to generate provenance by declaring the job below:

<<<<<<< HEAD
   ```yaml
   provenance:
     needs: [build]
     permissions:
       actions: read
       id-token: write
       # contents: read
       packages: write
     if: startsWith(github.ref, 'refs/tags/')
     uses: slsa-framework/slsa-github-generator/.github/workflows/generator_container_slsa3.yml@v1.5.0-rc.0
     with:
       image: ${{ needs.build.outputs.image }}
       digest: ${{ needs.build.outputs.digest }}
       registry-username: ${{ github.actor }}
       compile-generator: true
     secrets:
       registry-password: ${{ secrets.GITHUB_TOKEN }}
   ```

   All together, it will look as the following:

   ```yaml
   jobs:
     build:
       permissions:
         contents: read
         packages: write
       outputs:
         image: ${{ steps.build.outputs.image }}
         digest: ${{ steps.build.outputs.digest }}
       runs-on: ubuntu-latest
       steps:
         - name: Checkout the repository
           uses: actions/checkout@2541b1294d2704b0964813337f33b291d3f8596b # v2.3.4

         - uses: actions/setup-go@v3.3.0
           with:
             go-version: 1.19

         - name: Set up ko
           uses: imjasonh/setup-ko@v0.6

         - name: Run ko
           id: build
           env:
             KO_DOCKER_REPO: "${{ env.IMAGE_REGISTRY }}/${{ env.IMAGE_NAME }}"
             KO_USER: ${{ github.actor }}
             KO_PASSWORD: ${{ secrets.GITHUB_TOKEN }}
             GIT_REF: ${{ github.ref }}
           run: |
             # get tag name without tags/refs/ prefix.
             tag=$(echo ${GIT_REF} | cut -d'/' -f3)

             # Log into regisry
             echo "${KO_PASSWORD}" | ko login ghcr.io --username "$KO_USER" --password-stdin

             # Build & push the image. Save the image name.
             image_and_digest=$(ko build --tags="${tag}" .)

             # Output the image name and digest so we can generate provenance.
             image=$(echo "${image_and_digest}" | cut -d':' -f1)
             digest=$(echo "${image_and_digest}" | cut -d'@' -f2)
             echo "image=$image" >> "$GITHUB_OUTPUT"
             echo "digest=$digest" >> "$GITHUB_OUTPUT"

     # This step calls the generic workflow to generate provenance.
     provenance:
       needs: [build]
       permissions:
         actions: read
         id-token: write
         # contents: read
         packages: write
       if: startsWith(github.ref, 'refs/tags/')
       uses: slsa-framework/slsa-github-generator/.github/workflows/generator_container_slsa3.yml@v1.5.0-rc.0
       with:
         image: ${{ needs.build.outputs.image }}
         digest: ${{ needs.build.outputs.digest }}
         registry-username: ${{ github.actor }}
         compile-generator: true
       secrets:
         registry-password: ${{ secrets.GITHUB_TOKEN }}
   ```
=======
```yaml
provenance:
  needs: [build]
  permissions:
    actions: read
    id-token: write
    # contents: read
    packages: write
  if: startsWith(github.ref, 'refs/tags/')
  uses: slsa-framework/slsa-github-generator/.github/workflows/generator_container_slsa3.yml@v1.5.0
  with:
    image: ${{ needs.build.outputs.image }}
    digest: ${{ needs.build.outputs.digest }}
    registry-username: ${{ github.actor }}
    compile-generator: true
  secrets:
    registry-password: ${{ secrets.GITHUB_TOKEN }}
```

All together, it will look as the following:

```yaml
jobs:
  build:
    permissions:
      contents: read
      packages: write
    outputs:
      image: ${{ steps.build.outputs.image }}
      digest: ${{ steps.build.outputs.digest }}
    runs-on: ubuntu-latest
    steps:
      - name: Checkout the repository
        uses: actions/checkout@2541b1294d2704b0964813337f33b291d3f8596b # v2.3.4

      - uses: actions/setup-go@v3.3.0
        with:
          go-version: 1.19

      - name: Set up ko
        uses: imjasonh/setup-ko@v0.6

      - name: Run ko
        id: build
        env:
          KO_DOCKER_REPO: "${{ env.IMAGE_REGISTRY }}/${{ env.IMAGE_NAME }}"
          KO_USER: ${{ github.actor }}
          KO_PASSWORD: ${{ secrets.GITHUB_TOKEN }}
          GIT_REF: ${{ github.ref }}
        run: |
          # get tag name without tags/refs/ prefix.
          tag=$(echo ${GIT_REF} | cut -d'/' -f3)

          # Log into regisry
          echo "${KO_PASSWORD}" | ko login ghcr.io --username "$KO_USER" --password-stdin

          # Build & push the image. Save the image name.
          image_and_digest=$(ko build --tags="${tag}" .)

          # Output the image name and digest so we can generate provenance.
          image=$(echo "${image_and_digest}" | cut -d':' -f1)
          digest=$(echo "${image_and_digest}" | cut -d'@' -f2)
          echo "image=$image" >> "$GITHUB_OUTPUT"
          echo "digest=$digest" >> "$GITHUB_OUTPUT"

  # This step calls the generic workflow to generate provenance.
  provenance:
    needs: [build]
    permissions:
      actions: read
      id-token: write
      # contents: read
      packages: write
    if: startsWith(github.ref, 'refs/tags/')
    uses: slsa-framework/slsa-github-generator/.github/workflows/generator_container_slsa3.yml@v1.5.0
    with:
      image: ${{ needs.build.outputs.image }}
      digest: ${{ needs.build.outputs.digest }}
      registry-username: ${{ github.actor }}
      compile-generator: true
    secrets:
      registry-password: ${{ secrets.GITHUB_TOKEN }}
```
>>>>>>> 5d2131a1

## Provenance for matrix strategy builds

See the
[equivalent section](../generic/README.md#provenance-for-matrix-strategy-builds)
for the generic generator.

## Verification

Verification of provenance attestations can be done via several different tools. This section shows examples of several popular tools.

### slsa-verifier

`slsa-verifier` can be used to verify the provenance attestation for the image. Please see the [documentation](https://github.com/slsa-framework/slsa-verifier#containers) in the slsa-verifier repository.

### Cosign

[Cosign](https://docs.sigstore.dev/cosign/overview/) can be used to verify the provenance attestation for the image. A [CUE](https://cuelang.org/) policy can also be used to verify parts of the SLSA attestation.

Here is an example policy stored in `policy.cue`:

```yaml
// The predicateType field must match this string
predicateType: "https://slsa.dev/provenance/v0.2"

predicate: {
  // This condition verifies that the builder is the builder we
  // expect and trust. The following condition can be used
  // unmodified. It verifies that the builder is the container
  // workflow.
  builder: {
    id: =~"^https://github.com/slsa-framework/slsa-github-generator/.github/workflows/generator_container_slsa3.yml@refs/tags/v[0-9]+.[0-9]+.[0-9]+$"
  }
  invocation: {
    configSource: {
      // This condition verifies the entrypoint of the workflow.
      // Replace with the relative path to your workflow in your
      // repository.
      entryPoint: ".github/workflows/generic-container.yml"

      // This condition verifies that the image was generated from
      // the source repository we expect. Replace this with your
      // repository.
      uri: =~"^git\\+https://github.com/ianlewis/actions-test@refs/tags/v[0-9]+.[0-9]+.[0-9]+$"
    }
  }
}
```

We can then use `cosign` to verify the attestation using the policy.

```shell
COSIGN_EXPERIMENTAL=1 cosign verify-attestation \
  --type slsaprovenance \
  --policy policy.cue \
  ghcr.io/ianlewis/actions-test:v0.0.79
```

This should result in output like the following:

```text
will be validating against CUE policies: [policy.cue]

Verification for ghcr.io/ianlewis/actions-test:v0.0.79 --
The following checks were performed on each of these signatures:
  - The cosign claims were validated
  - Existence of the claims in the transparency log was verified offline
  - Any certificates were verified against the Fulcio roots.
Certificate subject:  https://github.com/slsa-framework/slsa-github-generator/.github/workflows/generator_container_slsa3.yml@refs/tags/v1.4.0
Certificate issuer URL:  https://token.actions.githubusercontent.com
GitHub Workflow Trigger: push
GitHub Workflow SHA: 3f938aae461d2a8bc7897ff975e77a876e3d9123
GitHub Workflow Name: Generic container
GitHub Workflow Trigger ianlewis/actions-test
GitHub Workflow Ref: refs/tags/v0.0.79
{"payloadType":"application/vnd.in-toto+json","payload":"...","signatures":[{"keyid":"","sig":"..."}]}
```

You can read more in the [cosign documentation](https://docs.sigstore.dev/cosign/attestation/).

### Sigstore policy-controller

Sigstore [policy-controller](https://docs.sigstore.dev/policy-controller/overview)
is a policy management controller that can be used to write Kubernetes-native
policies for SLSA provenance. The following assumes you have
[installed policy-controller](https://docs.sigstore.dev/policy-controller/installation)
in your Kubernetes cluster.

The following `ClusterImagePolicy` can be used to verify container images
as part of [Admission Control](https://kubernetes.io/docs/reference/access-authn-authz/extensible-admission-controllers/).

```yaml
apiVersion: policy.sigstore.dev/v1alpha1
kind: ClusterImagePolicy
metadata:
  name: image-is-signed-by-github-actions
spec:
  images:
    # Matches all versions of the actions-test image.
    # NOTE: policy-controller mutates pods to use a digest even if originally
    # specified by tag.
    - glob: "ghcr.io/ianlewis/actions-test@*"
  authorities:
    - keyless:
        # Signed by the public Fulcio certificate authority
        url: https://fulcio.sigstore.dev
        identities:
          # Matches the Github Actions OIDC issuer
          - issuer: https://token.actions.githubusercontent.com
            # Matches the reusable workflow's signing identity.
            subjectRegExp: "^https://github.com/ianlewis/slsa-github-generator/.github/workflows/generator_container_slsa3.yml@refs/tags/v[0-9]+.[0-9]+.[0-9]+$"
      attestations:
        - name: must-have-slsa
          predicateType: slsaprovenance
          policy:
            type: cue
            data: |
              // The predicateType field must match this string
              predicateType: "https://slsa.dev/provenance/v0.2"

              predicate: {
                // This condition verifies that the builder is the builder we
                // expect and trust. The following condition can be used
                // unmodified. It verifies that the builder is the container
                // workflow.
                builder: {
                  id: =~"^https://github.com/slsa-framework/slsa-github-generator/.github/workflows/generator_container_slsa3.yml@refs/tags/v[0-9]+.[0-9]+.[0-9]+$"
                }
                invocation: {
                  configSource: {
                    // This condition verifies the entrypoint of the workflow.
                    // Replace with the relative path to your workflow in your
                    // repository.
                    entryPoint: ".github/workflows/generic-container.yml"

                    // This condition verifies that the image was generated from
                    // the source repository we expect. Replace this with your
                    // repository.
                    uri: =~"^git\\+https://github.com/ianlewis/actions-test@refs/tags/v[0-9]+.[0-9]+.[0-9]+$"
                  }
                }
              }
```

When applied the `ClusterImagePolicy` will be evaluated when a `Pod` is
created. If the `Pod` fulfills the policy conditions then the `Pod` can be
created. If the `Pod` does not fulfill one or more of the policy conditions
then you will see an error like the following. For example, the following error
will occur when issuer does not match.

```shell
$ kubectl run actions-test --image=ghcr.io/ianlewis/actions-test:v0.0.38 --port=8080
Error from server (BadRequest): admission webhook "policy.sigstore.dev" denied the request: validation failed: failed policy: image-is-signed-by-github-actions: spec.containers[0].image
ghcr.io/ianlewis/actions-test@sha256:7c01e1c050f6b7a9b38a53da1be0835288da538d506de571f654417ae89aea4e attestation keyless validation failed for authority authority-0 for ghcr.io/ianlewis/actions-test@sha256:7c01e1c050f6b7a9b38a53da1be0835288da538d506de571f654417ae89aea4e: no matching attestations:
none of the expected identities matched what was in the certificate
```

This behavior can be configured to `allow`, `deny`, or `warn` depending on your
use case. See the [sigstore
docs](https://docs.sigstore.dev/policy-controller/overview/#admission-of-images)
for more info.

### Kyverno

[Kyverno](https://kyverno.io/) is a policy management controller that can be
used to write Kubernetes-native policies for SLSA provenance. The following
assumes you have [installed Kyverno](https://kyverno.io/docs/installation/) in
your Kubernetes cluster.

The following Kyverno `ClusterPolicy` can be used to
[verify container images](https://kyverno.io/docs/writing-policies/verify-images/)
as part of [Admission Control](https://kubernetes.io/docs/reference/access-authn-authz/extensible-admission-controllers/).

```yaml
apiVersion: kyverno.io/v1
kind: ClusterPolicy
metadata:
  name: check-slsa-attestations
spec:
  validationFailureAction: enforce
  webhookTimeoutSeconds: 30
  rules:
    - name: check-all-keyless
      match:
        any:
          - resources:
              kinds:
                - Pod
      verifyImages:
        # imageReferences sets which images the policy will apply to.
        # Replace with your image. Wildcard values are supported.
        - imageReferences:
            - "ghcr.io/ianlewis/actions-test:*"
          attestors:
            # This section declares which attestors are accepted. The subject
            # below corresponds to the OIDC identity of the container workflow.
            # The issuer corresponds to the GitHub OIDC server that issues the
            # identity.
            - entries:
                - keyless:
                    subject: "https://github.com/slsa-framework/slsa-github-generator/.github/workflows/generator_container_slsa3.yml@refs/tags/v1.4.0"
                    issuer: "https://token.actions.githubusercontent.com"
          # This section declares some policy conditions acting on the provenance itself.
          attestations:
            - predicateType: https://slsa.dev/provenance/v0.2
              conditions:
                - all:
                    # This condition verifies that the image was generated from
                    # the source repository we expect. Replace this with your
                    # repository.
                    - key: "{{ invocation.configSource.uri }}"
                      operator: Equals
                      value: "git+https://github.com/ianlewis/actions-test@refs/tags/v0.0.11"

                    # This condition verifies the entrypoint of the workflow.
                    # Replace with the relative path to your workflow in your
                    #  repository.
                    - key: "{{ invocation.configSource.entryPoint }}"
                      operator: Equals
                      value: ".github/workflows/generic-container.yaml"

                    # This condition verifies that the builder is the builder we
                    # expect and trust. The following condition can be used
                    # unmodified. It verifies that the builder is the container
                    # workflow.
                    - key: "{{ regex_match('^https://github.com/slsa-framework/slsa-github-generator/.github/workflows/generator_container_slsa3.yml@refs/tags/v[0-9].[0-9].[0-9]$','{{ builder.id}}') }}"
                      operator: Equals
                      value: true
```

When applied the `ClusterPolicy` will be evaluated when a `Pod` is created. If
the `Pod` fulfills the policy conditions then the `Pod` can be created. If the
`Pod` does not fulfill one or more of the policy conditions then you will see an
error like the following. For example, the following error will occur when no
attestation for the image can be found.

```shell
$ kubectl apply -f pod.yaml
Error from server: error when creating "pod.yaml": admission webhook "mutate.kyverno.svc-fail" denied the request:

resource Pod/default/actions-test was blocked due to the following policies

check-slsa-attestations:
  check-all-keyless: |-
    failed to verify signature for ghcr.io/ianlewis/actions-test:v0.0.11: .attestors[0].entries[0].keyless: no matching attestations:
    no certificate found on attestation
```

## Known Issues

### `packages: write` permission required even if not using ghcr.io

Due to limitations in how GitHub actions manages permissions on ephemeral tokens
in reusable workflows, and how cosign uses available credentials, the container
workflow always requires `packages: write`.

Please see #1257 for details.<|MERGE_RESOLUTION|>--- conflicted
+++ resolved
@@ -358,7 +358,6 @@
 
 3. Call the generic container workflow to generate provenance by declaring the job below:
 
-<<<<<<< HEAD
    ```yaml
    provenance:
      needs: [build]
@@ -368,7 +367,7 @@
        # contents: read
        packages: write
      if: startsWith(github.ref, 'refs/tags/')
-     uses: slsa-framework/slsa-github-generator/.github/workflows/generator_container_slsa3.yml@v1.5.0-rc.0
+     uses: slsa-framework/slsa-github-generator/.github/workflows/generator_container_slsa3.yml@v1.5.0
      with:
        image: ${{ needs.build.outputs.image }}
        digest: ${{ needs.build.outputs.digest }}
@@ -433,7 +432,7 @@
          # contents: read
          packages: write
        if: startsWith(github.ref, 'refs/tags/')
-       uses: slsa-framework/slsa-github-generator/.github/workflows/generator_container_slsa3.yml@v1.5.0-rc.0
+       uses: slsa-framework/slsa-github-generator/.github/workflows/generator_container_slsa3.yml@v1.5.0
        with:
          image: ${{ needs.build.outputs.image }}
          digest: ${{ needs.build.outputs.digest }}
@@ -442,91 +441,6 @@
        secrets:
          registry-password: ${{ secrets.GITHUB_TOKEN }}
    ```
-=======
-```yaml
-provenance:
-  needs: [build]
-  permissions:
-    actions: read
-    id-token: write
-    # contents: read
-    packages: write
-  if: startsWith(github.ref, 'refs/tags/')
-  uses: slsa-framework/slsa-github-generator/.github/workflows/generator_container_slsa3.yml@v1.5.0
-  with:
-    image: ${{ needs.build.outputs.image }}
-    digest: ${{ needs.build.outputs.digest }}
-    registry-username: ${{ github.actor }}
-    compile-generator: true
-  secrets:
-    registry-password: ${{ secrets.GITHUB_TOKEN }}
-```
-
-All together, it will look as the following:
-
-```yaml
-jobs:
-  build:
-    permissions:
-      contents: read
-      packages: write
-    outputs:
-      image: ${{ steps.build.outputs.image }}
-      digest: ${{ steps.build.outputs.digest }}
-    runs-on: ubuntu-latest
-    steps:
-      - name: Checkout the repository
-        uses: actions/checkout@2541b1294d2704b0964813337f33b291d3f8596b # v2.3.4
-
-      - uses: actions/setup-go@v3.3.0
-        with:
-          go-version: 1.19
-
-      - name: Set up ko
-        uses: imjasonh/setup-ko@v0.6
-
-      - name: Run ko
-        id: build
-        env:
-          KO_DOCKER_REPO: "${{ env.IMAGE_REGISTRY }}/${{ env.IMAGE_NAME }}"
-          KO_USER: ${{ github.actor }}
-          KO_PASSWORD: ${{ secrets.GITHUB_TOKEN }}
-          GIT_REF: ${{ github.ref }}
-        run: |
-          # get tag name without tags/refs/ prefix.
-          tag=$(echo ${GIT_REF} | cut -d'/' -f3)
-
-          # Log into regisry
-          echo "${KO_PASSWORD}" | ko login ghcr.io --username "$KO_USER" --password-stdin
-
-          # Build & push the image. Save the image name.
-          image_and_digest=$(ko build --tags="${tag}" .)
-
-          # Output the image name and digest so we can generate provenance.
-          image=$(echo "${image_and_digest}" | cut -d':' -f1)
-          digest=$(echo "${image_and_digest}" | cut -d'@' -f2)
-          echo "image=$image" >> "$GITHUB_OUTPUT"
-          echo "digest=$digest" >> "$GITHUB_OUTPUT"
-
-  # This step calls the generic workflow to generate provenance.
-  provenance:
-    needs: [build]
-    permissions:
-      actions: read
-      id-token: write
-      # contents: read
-      packages: write
-    if: startsWith(github.ref, 'refs/tags/')
-    uses: slsa-framework/slsa-github-generator/.github/workflows/generator_container_slsa3.yml@v1.5.0
-    with:
-      image: ${{ needs.build.outputs.image }}
-      digest: ${{ needs.build.outputs.digest }}
-      registry-username: ${{ github.actor }}
-      compile-generator: true
-    secrets:
-      registry-password: ${{ secrets.GITHUB_TOKEN }}
-```
->>>>>>> 5d2131a1
 
 ## Provenance for matrix strategy builds
 
