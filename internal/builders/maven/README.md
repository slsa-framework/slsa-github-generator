--- conflicted
+++ resolved
@@ -81,10 +81,6 @@
       id-token: write
       contents: read
       actions: read
-<<<<<<< HEAD
-=======
-      packages: write
->>>>>>> 60737d57
     uses: slsa-framework/slsa-github-generator/.github/workflows/builder_maven_slsa3.yml@v1.7.0
     with:
       rekor-log-public: true
