#!/bin/bash -eu
#
# Copyright 2023 SLSA Authors
#
# Licensed under the Apache License, Version 2.0 (the "License");
# you may not use this file except in compliance with the License.
# You may obtain a copy of the License at
#
#      http://www.apache.org/licenses/LICENSE-2.0
#
# Unless required by applicable law or agreed to in writing, software
# distributed under the License is distributed on an "AS IS" BASIS,
# WITHOUT WARRANTIES OR CONDITIONS OF ANY KIND, either express or implied.
# See the License for the specific language governing permissions and
# limitations under the License.

set -euo pipefail

echo "** Using the following npm version **"
npm version

if [ "${GITHUB_WORKSPACE}" == "" ]; then
    echo "\$GITHUB_WORKSPACE is empty."
    exit 1
fi

untrusted_realpath=$(realpath -e "${UNTRUSTED_DIRECTORY}")
echo "Directory '${UNTRUSTED_DIRECTORY}' resolved to '${untrusted_realpath}'"

github_workspace_realpath=$(realpath -e "${GITHUB_WORKSPACE}")
echo "GitHub workspace '${GITHUB_WORKSPACE}' resolved to '${github_workspace_realpath}'"

echo "Checking directory '${untrusted_realpath}' is a sub-directory of '${github_workspace_realpath}'"
if [[ "${untrusted_realpath}" != "${github_workspace_realpath}" ]] && [[ ${untrusted_realpath} != ${github_workspace_realpath}/* ]]; then
    echo "${UNTRUSTED_DIRECTORY} not a sub-directory of ${GITHUB_WORKSPACE}"
    exit 1
fi
# Directory was validated. Explicitly trust it.
directory="${UNTRUSTED_DIRECTORY}"

cd "${directory}"

# Remove tab, newlines, spaces from the scripts input.
run_scripts=$(echo "${UNTRUSTED_RUN_SCRIPTS//[$'\t\r\n ']/}" | tr "," "\n")

for script in $run_scripts; do
    echo "** Running 'npm run $script' **"
    npm run "$script"
    echo
done

echo "** Running 'npm pack' **"
pack_json=$(npm pack --json | tee pack.json | jq -c)
jq <pack.json
<<<<<<< HEAD
echo "pack_json=$pack_json" >>"$GITHUB_OUTPUT"

filename=$(echo "$pack_json" | jq -r '.[0].filename')
if [ ! -f "${filename}" ]; then
    echo "** ${filename} not found. **"
=======

package_filename=$(echo "$pack_json" | jq -r '.[0].filename')
package_name=$(echo "${pack_json}" | jq -r '.[0].name')
package_version=$(echo "${pack_json}" | jq -r '.[0].version')
package_integrity=$(echo "${pack_json}" | jq -r '.[0].integrity')
if [ ! -f "${package_filename}" ]; then
    echo "** ${package_filename} not found. **"
>>>>>>> ffbc1e5a
    ls -lh
    # NOTE: Some versions of npm pack --json returns a filename that is incorrect
    # attempt to determine the name by converting the package name and version
    # into the filename '<namespace>-<name>-<version>.tgz'.
    package_name=$(cut -d "=" -f 2 <<<"$(npm run env | grep "npm_package_name")")
<<<<<<< HEAD
    package_version=$(cut -d "=" -f 2 <<<"$(npm run env | grep "npm_package_version")")
    filename="$(echo "${package_name}" | sed 's/^@//' | sed 's/\//-/g')-${package_version}.tgz"
    echo "** Trying ${filename}... **"
=======
    package_filename="$(echo "${package_name}" | sed 's/^@//' | sed 's/\//-/g')-${package_version}.tgz"
    echo "** Trying ${package_filename}... **"
>>>>>>> ffbc1e5a
fi

# NOTE: Get the absolute path of the file since we could be in a subdirectory.
resolved_filename=$(realpath -e "${package_filename}")

{
    echo "file-path=${resolved_filename}"
    echo "package-filename=${package_filename}"
    echo "package-name=${package_name}"
    echo "package-version=${package_version}"
    echo "package-integrity=${package_integrity}"
}>>"$GITHUB_OUTPUT"<|MERGE_RESOLUTION|>--- conflicted
+++ resolved
@@ -52,13 +52,6 @@
 echo "** Running 'npm pack' **"
 pack_json=$(npm pack --json | tee pack.json | jq -c)
 jq <pack.json
-<<<<<<< HEAD
-echo "pack_json=$pack_json" >>"$GITHUB_OUTPUT"
-
-filename=$(echo "$pack_json" | jq -r '.[0].filename')
-if [ ! -f "${filename}" ]; then
-    echo "** ${filename} not found. **"
-=======
 
 package_filename=$(echo "$pack_json" | jq -r '.[0].filename')
 package_name=$(echo "${pack_json}" | jq -r '.[0].name')
@@ -66,20 +59,13 @@
 package_integrity=$(echo "${pack_json}" | jq -r '.[0].integrity')
 if [ ! -f "${package_filename}" ]; then
     echo "** ${package_filename} not found. **"
->>>>>>> ffbc1e5a
     ls -lh
     # NOTE: Some versions of npm pack --json returns a filename that is incorrect
     # attempt to determine the name by converting the package name and version
     # into the filename '<namespace>-<name>-<version>.tgz'.
     package_name=$(cut -d "=" -f 2 <<<"$(npm run env | grep "npm_package_name")")
-<<<<<<< HEAD
-    package_version=$(cut -d "=" -f 2 <<<"$(npm run env | grep "npm_package_version")")
-    filename="$(echo "${package_name}" | sed 's/^@//' | sed 's/\//-/g')-${package_version}.tgz"
-    echo "** Trying ${filename}... **"
-=======
     package_filename="$(echo "${package_name}" | sed 's/^@//' | sed 's/\//-/g')-${package_version}.tgz"
     echo "** Trying ${package_filename}... **"
->>>>>>> ffbc1e5a
 fi
 
 # NOTE: Get the absolute path of the file since we could be in a subdirectory.
