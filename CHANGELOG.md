# CHANGELOG

All notable changes to this project will be documented in this file.

The format is based on [Keep a Changelog](https://keepachangelog.com/en/1.0.0/),
and this project adheres to [Semantic Versioning](https://semver.org/spec/v2.0.0.html).

<!-- markdown-toc --bullets="-" -i CHANGELOG.md -->

<!-- toc -->

- [Unreleased](#unreleased)
  - [Unreleased: Vars context recorded in provenance](#unreleased-vars-context-recorded-in-provenance)
- [v2.0.0](#v200)
  - [v2.0.0: Breaking Change: upload-artifact and download-artifact](#v200-breaking-change-upload-artifact-and-download-artifact)
  - [v2.0.0: Breaking Change: attestation-name Workflow Input and Output](#v200-breaking-change-attestation-name-workflow-input-and-output)
  - [v2.0.0: DSSE Rekor Type](#v200-dsse-rekor-type)
- [v1.10.0](#v1100)
  - [v1.10.0: TUF fix](#v1100-tuf-fix)
  - [v1.10.0: Gradle Builder](#v1100-gradle-builder)
  - [v1.10.0: Go Builder](#v1100-go-builder)
  - [v1.10.0: Container Generator](#v1100-container-generator)
- [v1.9.0](#v190)
  - [v1.9.0: BYOB framework (beta)](#v190-byob-framework-beta)
  - [v1.9.0: Maven builder (beta)](#v190-maven-builder-beta)
  - [v1.9.0: Gradle builder (beta)](#v190-gradle-builder-beta)
  - [v1.9.0: JReleaser builder](#v190-jreleaser-builder)
- [v1.8.0](#v180)
  - [v1.8.0: Generic Generator](#v180-generic-generator)
  - [v1.8.0: Node.js Builder (beta)](#v180-nodejs-builder-beta)
- [v1.7.0](#v170)
  - [v1.7.0: Go builder](#v170-go-builder)
- [v1.6.0](#v160)
  - [Summary of changes](#summary-of-changes)
    - [Go builder](#go-builder)
      - [New Features](#new-features)
    - [Generic generator](#generic-generator)
      - [New Features](#new-features-1)
    - [Container generator](#container-generator)
  - [Changelog since v1.5.0](#changelog-since-v150)
- [v1.5.0](#v150)
  - [Summary of changes](#summary-of-changes-1)
    - [Go builder](#go-builder-1)
      - [New Features](#new-features-2)
    - [Generic generator](#generic-generator-1)
      - [New Features](#new-features-3)
    - [Container generator](#container-generator-1)
      - [New Features](#new-features-4)
  - [Changelog since v1.4.0](#changelog-since-v140)
- [v1.4.0](#v140)
  - [What's Changed](#whats-changed)
    - [Generic Generator](#generic-generator)
      - [Bug fixes](#bug-fixes)
    - [Go Builder](#go-builder)
      - [Bug fixes](#bug-fixes-1)
  - [New Contributors](#new-contributors)
  - [Full Changelog](#full-changelog)
- [v1.4.0-rc.2](#v140-rc2)
  - [What's Changed](#whats-changed-1)
  - [New Contributors](#new-contributors-1)
  - [Full Changelog](#full-changelog-1)
- [v1.4.0-rc.1](#v140-rc1)
  - [What's Changed](#whats-changed-2)
  - [New Contributors](#new-contributors-2)
  - [Full Changelog](#full-changelog-2)
- [v1.4.0-rc.0](#v140-rc0)
  - [What's Changed](#whats-changed-3)
  - [New Contributors](#new-contributors-3)
  - [Full Changelog](#full-changelog-3)
- [v1.2.2](#v122)
  - [What's Changed](#whats-changed-4)
  - [New Contributors](#new-contributors-4)
  - [Full Changelog](#full-changelog-4)
- [v1.2.1](#v121)
  - [What's Changed](#whats-changed-5)
    - [Generic generator](#generic-generator-2)
      - [buildType](#buildtype)
      - [Provenance file names](#provenance-file-names)
      - [Explicit opt-in for private repos](#explicit-opt-in-for-private-repos)
    - [Go builder](#go-builder-2)
      - [Support private repos](#support-private-repos)
  - [New Contributors](#new-contributors-5)
  - [Full Changelog](#full-changelog-5)
- [v1.2.0](#v120)
  - [What's Changed](#whats-changed-6)
    - [Generic generator](#generic-generator-3)
    - [Go builder](#go-builder-3)
  - [New Contributors](#new-contributors-6)
  - [Full Changelog](#full-changelog-6)
- [v1.1.1](#v111)
  - [What's Changed](#whats-changed-7)
  - [New Contributors](#new-contributors-7)
  - [Full Changelog](#full-changelog-7)
- [v1.0.0](#v100)
  - [What's Changed](#whats-changed-8)
  - [Contributors](#contributors)

<!-- tocstop -->

<!--
Information on the next release will be added here.

Use the format "X.Y.Z: Go builder" etc. for format headers to avoid header name
duplication."
-->

## Unreleased

### Unreleased: Vars context recorded in provenance

- **Updated**: GitHub `vars` context is now recorded in provenance for the generic and
<<<<<<< HEAD
  container generators, and Go builder.
=======
  container generators. The `vars` context cannot affect the build in the Go
  builder so it is not recorded.
>>>>>>> c51de52f

## v2.0.0

### v2.0.0: Breaking Change: upload-artifact and download-artifact

- Our workflows now use the new `@v4`s of `actions/upload-artifact` and
  `actions/download-artifact`, which are incompatiblle with the prior `@v3`. See
  Our docs on the [generic generator](./internal/builders/generic/README.md#compatibility-with-actionsdownload-artifact)
  for more information and how to upgrade.

### v2.0.0: Breaking Change: attestation-name Workflow Input and Output

- `attestation-name` as a workflow input to
  `.github/workflows/generator_generic_slsa3.yml` is now removed. Use
  `provenance-name` instead.

### v2.0.0: DSSE Rekor Type

- When uploading signed provenance to the log, the entry created in the log is now
  a DSSE Rekor type. This fixes a bug where the current intoto type does not
  persist provenance signatures. The attestation will no longer be persisted
  in Rekor ([#3299](https://github.com/slsa-framework/slsa-github-generator/issues/3299))

## v1.10.0

Release [v1.10.0](https://github.com/slsa-framework/slsa-github-generator/releases/tag/v1.10.0) includes bug fixes and new features.

See the [full change list](https://github.com/slsa-framework/slsa-github-generator/compare/v1.9.0...v1.10.0).

### v1.10.0: TUF fix

- The cosign TUF roots were fixed ([#3350](https://github.com/slsa-framework/slsa-github-generator/issues/3350)).
  More details [here](https://github.com/slsa-framework/slsa-github-generator/blob/v1.10.0/README.md#error-updating-to-tuf-remote-mirror-invalid).

### v1.10.0: Gradle Builder

- The Gradle Builder was fixed when the project root is the same as the
  repository root ([#2727](https://github.com/slsa-framework/slsa-github-generator/issues/2727))

### v1.10.0: Go Builder

- The `go-version-file` input was fixed so that it can find the `go.mod` file
  ([#2661](https://github.com/slsa-framework/slsa-github-generator/issues/2661))

### v1.10.0: Container Generator

- A new `provenance-repository` input was added to allow reading provenance from
  a different container repository than the image itself ([#2956](https://github.com/slsa-framework/slsa-github-generator/issues/2956))

## v1.9.0

Release [v1.9.0] includes bug fixes and new features.

See the [full change list](https://github.com/slsa-framework/slsa-github-generator/compare/v1.8.0...v1.9.0).

### v1.9.0: BYOB framework (beta)

- **New**: A [new framework](https://github.com/slsa-framework/slsa-github-generator/blob/main/BYOB.md) to turn GitHub Actions into SLSA compliant builders.

### v1.9.0: Maven builder (beta)

- **New**: A [Maven builder](https://github.com/slsa-framework/slsa-github-generator/tree/main/internal/builders/maven) to build Java projects and publish to Maven central.

### v1.9.0: Gradle builder (beta)

- **New**: A [Gradle builder](https://github.com/slsa-framework/slsa-github-generator/tree/main/internal/builders/gradle) to build Java projects and publish to Maven central.

### v1.9.0: JReleaser builder

- **New**: A [JReleaser builder](https://github.com/jreleaser/release-action/tree/v1.0.0-java) that wraps the official [JReleaser Action](https://github.com/jreleaser/release-action/tree/v1.0.0-java).

## v1.8.0

Release [v1.8.0] includes bug fixes and new features.

See the [full change list](https://github.com/slsa-framework/slsa-github-generator/compare/v1.7.0...v1.8.0).

### v1.8.0: Generic Generator

- **Added**: A new
  [`base64-subjects-as-file`](https://github.com/slsa-framework/slsa-github-generator/blob/v1.8.0/internal/builders/generic/README.md#workflow-inputs)
  was added to allow for specifying a large subject list.

### v1.8.0: Node.js Builder (beta)

- **Fixed**: Publishing for non-scoped packages was fixed (See
  [#2359](https://github.com/slsa-framework/slsa-github-generator/issues/2359))
- **Fixed**: Documentation was updated to clarify that the GitHub Actions
  `deployment` event is not supported.
- **Changed**: The file extension for the generated provenance file was changed
  from `.sigstore` to `.build.slsa` in order to make it easier to identify
  provenance files regardless of file format.
- **Fixed**: The publish action was fixed to address an issue with the package
  name when using Node 16.

## v1.7.0

This release includes the first beta release of the
[Container-based builder](https://github.com/slsa-framework/slsa-github-generator/tree/v1.7.0/internal/builders/docker).
The Container-based builder provides a GitHub Actions reusable workflow that can
be used to invoke a container image with a user-specified command to generate an
artifact and SLSA Build L3 compliant provenance.

### v1.7.0: Go builder

- **Added**: A new
  [go-version-file](https://github.com/slsa-framework/slsa-github-generator/blob/main/internal/builders/go/README.md#workflow-inputs)
  input was added. This allows you to specify a go.mod file in order to track
  which version of Go is used for your project.

## v1.6.0

This release includes the first beta release of the
[Node.js builder](https://github.com/slsa-framework/slsa-github-generator/tree/v1.6.0/internal/builders/nodejs).
The Node.js builder provides a GitHub Actions reusable workflow that can be
called to build a Node.js package, generate SLSA Build L3 compliant provenance,
and publish it to the npm registry along with the package.

### Summary of changes

#### Go builder

##### New Features

- A new
  [`prerelease`](https://github.com/slsa-framework/slsa-github-generator/blob/v1.6.0/internal/builders/go/README.md#workflow-inputs)
  input was added to allow users to create releases marked as prerelease when
  `upload-assets` is set to `true`.
- A new input [`draft-release`](https://github.com/slsa-framework/slsa-github-generator/blob/v1.6.0/internal/builders/go/README.md#workflow-inputs) was added to allow users to create releases marked
  as draft when `upload-assets` is set to `true`.
- A new output [`go-provenance-name`](https://github.com/slsa-framework/slsa-github-generator/blob/v1.6.0/internal/builders/go/README.md#workflow-outputs) added which can be used to retrieve the name
  of the provenance file generated by the builder.

#### Generic generator

##### New Features

- A new input [`draft-release`](https://github.com/slsa-framework/slsa-github-generator/blob/v1.6.0/internal/builders/generic/README.md#workflow-inputs) was added to allow users to create releases marked
  as draft when `upload-assets` is set to `true`.

#### Container generator

The Container Generator was updated to use `cosign` v2.0.0. No changes to the
workflow's inputs or outputs were made.

### Changelog since v1.5.0

https://github.com/slsa-framework/slsa-github-generator/compare/v1.5.0...v1.6.0

## v1.5.0

<!-- Information on the next release will be added here. -->

### Summary of changes

#### Go builder

##### New Features

- A new [`upload-tag-name`](https://github.com/slsa-framework/slsa-github-generator/blob/v1.5.0/internal/builders/generic/README.md#workflow-inputs) input was added to allow users to specify the tag name for the release when `upload-assets` is set to `true`.
- The environment variables included in provenance output were changed to include only those variables that are specified by the user in the [slsa-goreleaser.yml configuration file](https://github.com/slsa-framework/slsa-github-generator/tree/v1.5.0/internal/builders/go#configuration-file) in order to improve reproducibility. See [#822](https://github.com/slsa-framework/slsa-github-generator/issues/822) for more information and background.

#### Generic generator

##### New Features

- A new boolean [`continue-on-error`](https://github.com/slsa-framework/slsa-github-generator/blob/v1.5.0/internal/builders/generic/README.md#workflow-inputs) input was added which, when set to `true`, prevents the workflow from failing when a step fails. If set to true, the result of the reusable workflow will be return in the [`outcome`](https://github.com/slsa-framework/slsa-github-generator/blob/v1.5.0/internal/builders/generic/README.md#workflow-outputs) output.
- A new [`upload-tag-name`](https://github.com/slsa-framework/slsa-github-generator/blob/v1.5.0/internal/builders/generic/README.md#workflow-inputs) input was added to allow users to specify the tag name for the release when `upload-assets` is set to `true`.

#### Container generator

##### New Features

- A new boolean [`continue-on-error`](https://github.com/slsa-framework/slsa-github-generator/blob/v1.5.0/internal/builders/container/README.md#workflow-inputs) input was added which, when set to `true`, prevents the workflow from failing when a step fails. If set to true, the result of the reusable workflow will be return in the [`outcome`](https://github.com/slsa-framework/slsa-github-generator/blob/v1.5.0/internal/builders/container/README.md#workflow-outputs) output.
- A new [`repository-username`](https://github.com/slsa-framework/slsa-github-generator/blob/v1.5.0/internal/builders/container/README.md#workflow-inputs) secret input was added to allow users to pass their repository username that is stored in a [Github Actions encrypted secret](https://docs.github.com/en/actions/security-guides/encrypted-secrets). This secret input should only be used for high-entropy registry username values such as AWS Access Key.
- Support was added for authenticating with [Google Artifact Registry](https://cloud.google.com/artifact-registry) and [Google Container Registry](https://cloud.google.com/container-registry) using [Workload Identity Federation](https://cloud.google.com/iam/docs/workload-identity-federation). Users can use this new feature by using the [`gcp-workload-identity-provider` and `gcp-service-account` inputs](https://github.com/slsa-framework/slsa-github-generator/blob/v1.5.0/internal/builders/container/README.md#workflow-inputs)

### Changelog since v1.4.0

https://github.com/slsa-framework/slsa-github-generator/compare/v1.4.0...v1.5.0

## v1.4.0

### What's Changed

This release is the first Generally Available version of the [Container Generator workflow](https://github.com/slsa-framework/slsa-github-generator/tree/main/internal/builders/container). The Container Generator workflow is now considered stable and can be included in your production GitHub Actions workflows

This is also the first release (technically the second) with support for the [generally available version of sigstore](https://blog.sigstore.dev/sigstore-ga-ddd6ba67894d)!!
We hope to have fewer issues with sigstore infrastructure moving forward.

#### Generic Generator

##### Bug fixes

1. Allow users of the [Generic Generator](https://github.com/slsa-framework/slsa-github-generator/tree/main/internal/builders/generic) to generate provenance for artifacts created in a project subdirectory (#1225)

#### Go Builder

##### Bug fixes

1. Allow environment variables to contain '=' characters in the [Go builder](https://github.com/slsa-framework/slsa-github-generator/tree/main/internal/builders/go) (#1231)

### New Contributors

- @cfergeau made their first contribution in https://github.com/slsa-framework/slsa-github-generator/pull/1232
- @DanAlbert made their first contribution in https://github.com/slsa-framework/slsa-github-generator/pull/1239
- @gal-legit made their first contribution in https://github.com/slsa-framework/slsa-github-generator/pull/1252

### Full Changelog

https://github.com/slsa-framework/slsa-github-generator/compare/v1.2.2...v1.4.0

## v1.4.0-rc.2

\*_This is a pre-release. It is not meant for general consumption. The following is the proposed release notes for the official release._

### What's Changed

This release is the first Generally Available version of the [generic container workflow](https://github.com/slsa-framework/slsa-github-generator/tree/main/internal/builders/container). The generic container workflow is now considered stable and can be included in your production GitHub Actions workflows

This is also the first release with support for the [generally available version of sigstore](https://blog.sigstore.dev/sigstore-ga-ddd6ba67894d)!

This release also includes a couple of bug fixes:

1. Allow users of the [generic generator workflow](https://github.com/slsa-framework/slsa-github-generator/tree/main/internal/builders/generic) to generate provenance using for artifacts created in a project subdirectory (#1225)
2. Allow environment variables to contain '=' characters in the [Go workflow](https://github.com/slsa-framework/slsa-github-generator/tree/main/internal/builders/go) (#1231)

### New Contributors

- @cfergeau made their first contribution in https://github.com/slsa-framework/slsa-github-generator/pull/1232
- @DanAlbert made their first contribution in https://github.com/slsa-framework/slsa-github-generator/pull/1239
- @gal-legit made their first contribution in https://github.com/slsa-framework/slsa-github-generator/pull/1252

### Full Changelog

https://github.com/slsa-framework/slsa-github-generator/compare/v1.2.2...v1.4.0-rc.2

## v1.4.0-rc.1

\*_This is a pre-release. It is not meant for general consumption. The following is the proposed release notes for the official release._

### What's Changed

This release is the first Generally Available version of the [generic container workflow](https://github.com/slsa-framework/slsa-github-generator/tree/main/internal/builders/container). The generic container workflow is now considered stable and can be included in your production GitHub Actions workflows

This is also the first release with support for the [generally available version of sigstore](https://blog.sigstore.dev/sigstore-ga-ddd6ba67894d)!

This release also includes a couple of bug fixes:

1. Allow users of the [generic generator workflow](https://github.com/slsa-framework/slsa-github-generator/tree/main/internal/builders/generic) to generate provenance using for artifacts created in a project subdirectory (#1225)
2. Allow environment variables to contain '=' characters in the [Go workflow](https://github.com/slsa-framework/slsa-github-generator/tree/main/internal/builders/go) (#1231)

### New Contributors

- @cfergeau made their first contribution in https://github.com/slsa-framework/slsa-github-generator/pull/1232
- @DanAlbert made their first contribution in https://github.com/slsa-framework/slsa-github-generator/pull/1239
- @gal-legit made their first contribution in https://github.com/slsa-framework/slsa-github-generator/pull/1252

### Full Changelog

https://github.com/slsa-framework/slsa-github-generator/compare/v1.2.2...v1.4.0-rc.1

## v1.4.0-rc.0

**This is a pre-release. It is not meant for general consumption. The following is the proposed release notes for the official release.**

### What's Changed

This release is the first Generally Available version of the [generic container workflow](https://github.com/slsa-framework/slsa-github-generator/tree/main/internal/builders/container). The generic container workflow is now considered stable and can be included in your production GitHub Actions workflows

This is also the first release with support for the [generally available version of sigstore](https://blog.sigstore.dev/sigstore-ga-ddd6ba67894d)!

This release also includes a couple of bug fixes:

1. Allow users of the [generic generator workflow](https://github.com/slsa-framework/slsa-github-generator/tree/main/internal/builders/generic) to generate provenance using for artifacts created in a project subdirectory (#1225)
2. Allow environment variables to contain '=' characters in the [Go workflow](https://github.com/slsa-framework/slsa-github-generator/tree/main/internal/builders/go) (#1231)

### New Contributors

- @cfergeau made their first contribution in https://github.com/slsa-framework/slsa-github-generator/pull/1232
- @DanAlbert made their first contribution in https://github.com/slsa-framework/slsa-github-generator/pull/1239
- @gal-legit made their first contribution in https://github.com/slsa-framework/slsa-github-generator/pull/1252

### Full Changelog

https://github.com/slsa-framework/slsa-github-generator/compare/v1.2.2...v1.4.0-rc.0

## v1.2.2

### What's Changed

This release fixes issues with signing provenance due to a change in Sigstore TUF root certificates (#1163). This release also includes better handling of transient errors from the Rekor transparency logs.

### New Contributors

- @suzuki-shunsuke made their first contribution in https://github.com/slsa-framework/slsa-github-generator/pull/1061
- @datosh made their first contribution in https://github.com/slsa-framework/slsa-github-generator/pull/1074
- @pnacht made their first contribution in https://github.com/slsa-framework/slsa-github-generator/pull/1187
- @dongheelee92 made their first contribution in https://github.com/slsa-framework/slsa-github-generator/pull/1209

### Full Changelog

https://github.com/slsa-framework/slsa-github-generator/compare/v1.2.1...v1.2.2

## v1.2.1

**DO NOT USE THIS RELEASE. This version will no longer work and is not supported due to errors described in #1163. Please upgrade to [v1.2.2](https://github.com/slsa-framework/slsa-github-generator/releases/tag/v1.2.2) or later.**

### What's Changed

This release fixes an error that occurs on the "Generate Builder" step for various workflows.

```text
FAILED: SLSA verification failed: could not find a matching valid signature entry
```

See #942

#### Generic generator

##### buildType

This release changes the [`buildType`](https://slsa.dev/provenance/v0.2#buildType) used in provenance created by the generic generator.

The previous value was:

```json
"buildType": "https://github.com/slsa-framework/slsa-github-generator@v1",
```

The new value is:

```json
"buildType": "https://github.com/slsa-framework/slsa-github-generator/generic@v1",
```

See #627

##### Provenance file names

Previously the default file name for provenance was `attestation.intoto.jsonl`. This has been updated to be in line with [intoto attestation file naming conventions](https://github.com/in-toto/attestation/blob/main/spec/bundle.md#file-naming-convention). The file name now defaults to `<artifact filename>.intoto.jsonl` if there is a single artifact, or `multiple.intoto.jsonl` if there are multiple artifacts.

See #654

##### Explicit opt-in for private repos

Private repository support was enhanced to required the `private-repository` input field as the repository name will be made public in the public Rekor transparency log.

Please add the following to your workflows if you opt into allowing repository names to be recorded in the public Rekor transparency log.

```yaml
with:
  private-repository: true
```

See #823

#### Go builder

##### Support private repos

Support for private repositories was fixed. If using a private repository you must specify the `private-repository` input field as the repository name will be made public in the public Rekor transparency log.

Please add the following to your workflows if you opt into allowing repository names to be recorded in the public Rekor transparency log.

```yaml
with:
  private-repository: true
```

See #823

### New Contributors

- @sethmlarson made their first contribution in https://github.com/slsa-framework/slsa-github-generator/pull/758
- @yunginnanet made their first contribution in https://github.com/slsa-framework/slsa-github-generator/pull/776
- @diogoteles08 made their first contribution in https://github.com/slsa-framework/slsa-github-generator/pull/957

### Full Changelog

https://github.com/slsa-framework/slsa-github-generator/compare/v1.2.0...v1.2.1

## v1.2.0

**DO NOT USE THIS RELEASE. This version will no longer work and is not supported due to errors described in #942. Please upgrade to [v1.2.2](https://github.com/slsa-framework/slsa-github-generator/releases/tag/v1.2.2) or later.**

### What's Changed

#### Generic generator

The highlight of this release is a new re-usable workflow called the "Generic generator". It lets users build artifacts on their own and generate a provenance that satisfies SLSA provenance 3 requirement. It's perfect to get started with SLSA with minimal changes to an existing build workflow. To use it, check the [README.md](https://github.com/slsa-framework/slsa-github-generator/blob/main/internal/builders/generic/README.md)!

#### Go builder

No changes.

### New Contributors

- @naveensrinivasan made their first contribution in https://github.com/slsa-framework/slsa-github-generator/pull/352
- @renovate-bot made their first contribution in https://github.com/slsa-framework/slsa-github-generator/pull/401
- @rarkins made their first contribution in https://github.com/slsa-framework/slsa-github-generator/pull/489
- @developer-guy made their first contribution in https://github.com/slsa-framework/slsa-github-generator/pull/497
- @loosebazooka made their first contribution in https://github.com/slsa-framework/slsa-github-generator/pull/573

### Full Changelog

https://github.com/slsa-framework/slsa-github-generator/compare/v1.1.1...v1.2.0

## v1.1.1

### What's Changed

- Improve documentation
- Fix filename issue when resolving it with variables
- Add support for environment variables in artifact filename

### New Contributors

- @joshuagl made their first contribution in https://github.com/slsa-framework/slsa-github-generator/pull/199
- @mihaimaruseac made their first contribution in https://github.com/slsa-framework/slsa-github-generator/pull/202
- @MarkLodato made their first contribution in https://github.com/slsa-framework/slsa-github-generator/pull/312
- @chipzoller made their first contribution in https://github.com/slsa-framework/slsa-github-generator/pull/354

### Full Changelog

https://github.com/slsa-framework/slsa-github-generator/compare/v1.0.0...v1.1.1

## v1.0.0

### What's Changed

This is the first official release of the generator. The first builder we are releasing is for Golang projects.
To learn how to use it, see [./README.md#golang-projects](https://github.com/slsa-framework/slsa-github-generator#golang-projects)

### Contributors

@asraa @ianlewis @MarkLodato @joshuagl @laurentsimon

[v1.8.0]: https://github.com/slsa-framework/slsa-github-generator/releases/tag/v1.8.0
[v1.9.0]: https://github.com/slsa-framework/slsa-github-generator/releases/tag/v1.9.0<|MERGE_RESOLUTION|>--- conflicted
+++ resolved
@@ -109,12 +109,8 @@
 ### Unreleased: Vars context recorded in provenance
 
 - **Updated**: GitHub `vars` context is now recorded in provenance for the generic and
-<<<<<<< HEAD
-  container generators, and Go builder.
-=======
   container generators. The `vars` context cannot affect the build in the Go
   builder so it is not recorded.
->>>>>>> c51de52f
 
 ## v2.0.0
 
