# Copyright 2023 SLSA Authors
#
# Licensed under the Apache License, Version 2.0 (the "License");
# you may not use this file except in compliance with the License.
# You may obtain a copy of the License at
#
#      http://www.apache.org/licenses/LICENSE-2.0
#
# Unless required by applicable law or agreed to in writing, software
# distributed under the License is distributed on an "AS IS" BASIS,
# WITHOUT WARRANTIES OR CONDITIONS OF ANY KIND, either express or implied.
# See the License for the specific language governing permissions and
# limitations under the License.

name: pre-submit actions

on:
  pull_request:
    branches: [main]
  merge_group:
  workflow_dispatch:

permissions: read-all

jobs:
  checkout:
    name: verify no checkout in Actions
    runs-on: ubuntu-latest
    steps:
      - uses: actions/checkout@8e5e7e5ab8b370d6c329ec480221332ada57f0ab # v3.5.2
      - run: ./.github/workflows/scripts/pre-submit.actions/checkout.sh

  check-tscommon-tarball:
    runs-on: ubuntu-latest
    steps:
      - uses: actions/checkout@8e5e7e5ab8b370d6c329ec480221332ada57f0ab # v3.5.2

      - name: Untar the package tarball
        working-directory: .github/actions/tscommon
        run: |
          set -euo pipefail
          # NOTE: The package is extracted to package/
          tar xvzf "tscommon-0.0.0.tgz"

      - name: Build the package source
        working-directory: .github/actions/tscommon
        run: |
          set -euo pipefail
          make action

      - name: Compare the expected and actual dist/ directories
        working-directory: .github/actions/tscommon
        id: diff
        run: |
          set -euo pipefail
          # NOTE: Diff detects when files in directories differ as well as contents.
          # NOTE: Don't use 'git diff' since files are not checked in.
          if ! diff --ignore-trailing-space package/dist/ dist/; then
            echo "Detected uncommitted changes after build.  See status below:"
            git diff
            exit 1
          fi

  check-dist-matrix:
    runs-on: ubuntu-latest
    strategy:
      matrix:
        action:
          - .github/actions/compute-sha256
          - .github/actions/privacy-check
          - .github/actions/generate-attestations
          - .github/actions/sign-attestations
<<<<<<< HEAD
          - .github/actions/create-docker_based-predicate
          - ./actions/delegator/setup-generic
=======
          - .github/actions/create-container_based-predicate
          - ./actions/delegator/setup-token
>>>>>>> dfba916e
          - .github/actions/verify-token
          - .github/actions/detect-workflow-js
    steps:
      - uses: actions/checkout@8e5e7e5ab8b370d6c329ec480221332ada57f0ab # v3.5.2

      - name: Set Node.js 18
        uses: actions/setup-node@64ed1c7eab4cce3362f8c340dee64e5eaeef8f7c # v3.6.0
        with:
          node-version: 18

      - name: Rebuild the dist/ directory
        working-directory: ${{ matrix.action }}
        run: make clean package

      - name: Compare the expected and actual dist/ directories
        working-directory: ${{ matrix.action }}
        id: diff
        run: |
          set -euo pipefail
          if [ "$(git diff --ignore-space-at-eol dist/ | wc -l)" -gt "0" ]; then
            echo "Detected uncommitted changes after build.  See status below:"
            git diff
            exit 1
          fi

      # If index.js was different from expected, upload the expected version as an artifact
      - uses: actions/upload-artifact@0b7f8abb1508181956e8e162db84b466c27e18ce # v3.1.2
        if: ${{ failure() && steps.diff.conclusion == 'failure' }}
        with:
          name: dist
          path: ${{ matrix.action }}/dist/

  # NOTE: needed for protected branch checks.
  check-dist:
    runs-on: ubuntu-latest
    needs: [checkout, check-dist-matrix]
    if: ${{ always() }}
    env:
      CHECKOUT_RESULT: ${{ needs.checkout.result }}
      CHECK_DIST_RESULT: ${{ needs.check-dist-matrix.result }}
    steps:
      - run: |
          set -euo pipefail
          # exit 0 if checks were successful.
          [ "${CHECK_DIST_RESULT}" == "success" ] && [ "${CHECKOUT_RESULT}" == "success" ]

  compute-sha256:
    runs-on: ubuntu-latest
    steps:
      - uses: actions/checkout@8e5e7e5ab8b370d6c329ec480221332ada57f0ab # v3.5.2
      - run: |
          echo "foo" > artifact
      - id: compute-sha256
        uses: ./.github/actions/compute-sha256
        with:
          path: artifact
      - env:
          OUTPUT: ${{steps.compute-sha256.outputs.sha256}}
        run: |
          [[ "$OUTPUT" == "b5bb9d8014a0f9b1d61e21e796d78dccdf1352f23cd32812f4850b878ae4944c" ]]

  rng:
    runs-on: ubuntu-latest
    steps:
      - uses: actions/checkout@8e5e7e5ab8b370d6c329ec480221332ada57f0ab # v3.5.2
      - run: |
          echo "foo" > artifact
      - id: rng
        uses: ./.github/actions/rng
      - env:
          OUTPUT: ${{steps.rng.outputs.random}}
        run: |
          echo "Got output: $OUTPUT"
          [[ "$OUTPUT" != "" ]]

  references:
    runs-on: ubuntu-latest
    steps:
      - uses: actions/checkout@8e5e7e5ab8b370d6c329ec480221332ada57f0ab # v3.5.2
        with:
          path: __THIS_REPO__
      - uses: actions/checkout@8e5e7e5ab8b370d6c329ec480221332ada57f0ab # v3.5.2
        with:
          repository: slsa-framework/example-package
          ref: main
          path: __EXAMPLE_PACKAGE__
      - name: Verify main references
        if: ${{ !contains(github.event.pull_request.body, '#label:release') }}
        run: ./__THIS_REPO__/.github/workflows/scripts/pre-submit.actions/references.sh
      - name: Verify version references
        if: ${{ contains(github.event.pull_request.body, '#label:release') }}
        env:
          BODY: "${{ github.event.pull_request.body }}"
        run: |
          # match the first instance of a line with 'label:release vX.Y.Z' with only leading or trailing whitespace.
          set -euo pipefail
          # NOTE: grep is not matching if there is a trailing '$' in the pattern for some reason...
          RELEASE_TAG=$(echo "$BODY" | grep -oe '^[[:blank:]]*#label:release[[:blank:]]*v[0-9]\+\.[0-9]\+\.[0-9]\+\(-rc\.[0-9]\+\)\?[[:blank:]]*' | head -n1 | sed -n 's/^[[:blank:]]*#label:release[[:blank:]]*\([^[:blank:]]*\)[[:blank:]]*/\1/p')
          RELEASE_TAG=${RELEASE_TAG} ./__THIS_REPO__/.github/workflows/scripts/pre-release/references.sh

  secure-project-checkout-go:
    runs-on: ubuntu-latest
    steps:
      - uses: actions/checkout@8e5e7e5ab8b370d6c329ec480221332ada57f0ab # v3.5.2
        with:
          path: __BUILDER_CHECKOUT_DIR__

      - name: Checkout the Go repository
        uses: ./__BUILDER_CHECKOUT_DIR__/.github/actions/secure-project-checkout-go
        with:
          path: __PROJECT_CHECKOUT_DIR__
          go-version: "1.20"

  secure-project-checkout-node:
    runs-on: ubuntu-latest
    steps:
      - uses: actions/checkout@8e5e7e5ab8b370d6c329ec480221332ada57f0ab # v3.5.2
        with:
          path: __BUILDER_CHECKOUT_DIR__

      - name: Checkout the JS repository
        uses: ./__BUILDER_CHECKOUT_DIR__/.github/actions/secure-project-checkout-node
        with:
          path: __PROJECT_CHECKOUT_DIR__
          node-version: 16

  secure-upload-folder:
    runs-on: ubuntu-latest
    env:
      ARTIFACT_NAME: "my-artifact"
      UPLOAD_FOLDER_NAME: "upload-folder"
      DOWNLOAD_FOLDER_NAME: "download-folder"
      ARTIFACT_NO_ROOT_NAME: "my-artifact-noroot"
      UPLOAD_FOLDER_NO_ROOT_NAME: "upload-root/upload-folder"
      DOWNLOAD_FOLDER_NO_ROOT_NAME: "download-root/download-folder"
    steps:
      - uses: actions/checkout@8e5e7e5ab8b370d6c329ec480221332ada57f0ab # v3.5.2
      - name: Create folder
        run: |
          set -euo pipefail

          # Folder in the root of GITHUB_WORKSPACE
          mkdir -p "${UPLOAD_FOLDER_NAME}/inside"
          mkdir -p "${UPLOAD_FOLDER_NAME}/empty"

          echo file1 > "${UPLOAD_FOLDER_NAME}/file1"
          echo file2 > "${UPLOAD_FOLDER_NAME}/file2"
          echo file3 > "${UPLOAD_FOLDER_NAME}/inside/file3"
          echo file4 > "${UPLOAD_FOLDER_NAME}/inside/file4"

          tree "${UPLOAD_FOLDER_NAME}"

          # Folder not in the root of GITHUB_WORKSPACE
          mkdir -p "${UPLOAD_FOLDER_NO_ROOT_NAME}"
          cp -R "${UPLOAD_FOLDER_NAME}"/* "${UPLOAD_FOLDER_NO_ROOT_NAME}"/

          tree "${UPLOAD_FOLDER_NO_ROOT_NAME}"

      - name: Upload
        id: upload
        uses: ./.github/actions/secure-upload-folder
        with:
          name: "${{ env.ARTIFACT_NAME }}"
          path: "${{ env.UPLOAD_FOLDER_NAME }}"

      - name: Upload
        id: upload-noroot
        uses: ./.github/actions/secure-upload-folder
        with:
          name: "${{ env.ARTIFACT_NO_ROOT_NAME }}"
          path: "${{ env.UPLOAD_FOLDER_NO_ROOT_NAME }}"

      - name: Download in new folder
        uses: ./.github/actions/secure-download-folder
        with:
          name: "${{ env.ARTIFACT_NAME }}"
          path: "${{ env.DOWNLOAD_FOLDER_NAME }}"
          sha256: ${{ steps.upload.outputs.sha256 }}

      - name: Download in new folder noroot
        uses: ./.github/actions/secure-download-folder
        with:
          name: "${{ env.ARTIFACT_NO_ROOT_NAME }}"
          path: "${{ env.DOWNLOAD_FOLDER_NO_ROOT_NAME }}"
          sha256: ${{ steps.upload-noroot.outputs.sha256 }}

      - name: Validate contents
        run: |
          set -euo pipefail
          ./.github/workflows/scripts/pre-submit.actions/secure-upload-folder.sh "${DOWNLOAD_FOLDER_NAME}" "${UPLOAD_FOLDER_NAME}"
          ./.github/workflows/scripts/pre-submit.actions/secure-upload-folder.sh "${DOWNLOAD_FOLDER_NO_ROOT_NAME}" "${UPLOAD_FOLDER_NO_ROOT_NAME}"

      - name: Cleanup workspace
        run: |
          set -euo pipefail
          # NOTE: We don't remove DOWNLOAD_FOLDER_NAME to ensure that download-existing-file fails.
          rm -rf "${UPLOAD_FOLDER_NAME}"
          rm -rf "$(dirname "${UPLOAD_FOLDER_NO_ROOT_NAME}")" "$(dirname "${DOWNLOAD_FOLDER_NO_ROOT_NAME}")"

      - name: Download locally
        uses: ./.github/actions/secure-download-folder
        with:
          name: "${{ env.ARTIFACT_NAME }}"
          sha256: ${{ steps.upload.outputs.sha256 }}

      - name: Download locally noroot
        uses: ./.github/actions/secure-download-folder
        with:
          name: "${{ env.ARTIFACT_NO_ROOT_NAME }}"
          sha256: ${{ steps.upload-noroot.outputs.sha256 }}

      - name: Download to /tmp
        uses: ./.github/actions/secure-download-folder
        with:
          name: "${{ env.ARTIFACT_NAME }}"
          path: "/tmp"
          sha256: ${{ steps.upload.outputs.sha256 }}

      - name: Get RUNNER_TEMP
        id: runner-temp
        run: |
          echo "runner_temp=${RUNNER_TEMP}" >>"${GITHUB_OUTPUT}"

      - name: Download to RUNNER_TEMP
        uses: ./.github/actions/secure-download-folder
        with:
          name: "${{ env.ARTIFACT_NAME }}"
          path: "${{ steps.runner-temp.outputs.runner_temp }}"
          sha256: ${{ steps.upload.outputs.sha256 }}

      - name: Download incorrect hash
        id: download-incorrect-hash
        continue-on-error: true
        uses: ./.github/actions/secure-download-folder
        with:
          name: "${{ env.ARTIFACT_NAME }}"
          path: "${{ env.DOWNLOAD_FOLDER_NAME }}"
          sha256: 977b0c871b048d6578f5d5b40a5b6030a22fc130831a2d7b45b6868da7b51431

      - name: Download existing file
        id: download-existing-file
        continue-on-error: true
        uses: ./.github/actions/secure-download-folder
        with:
          name: "${{ env.ARTIFACT_NAME }}"
          path: "${{ env.DOWNLOAD_FOLDER_NAME }}"
          sha256: ${{ steps.upload.outputs.sha256 }}

      - name: Download path traversal
        id: download-traversal
        continue-on-error: true
        uses: ./.github/actions/secure-download-folder
        with:
          name: "${{ env.ARTIFACT_NAME }}"
          path: ".."
          sha256: ${{ steps.upload.outputs.sha256 }}

      - name: Download outside workspace
        id: download-outside
        continue-on-error: true
        uses: ./.github/actions/secure-download-folder
        with:
          name: "${{ env.ARTIFACT_NAME }}"
          path: "/etc"
          sha256: ${{ steps.upload.outputs.sha256 }}

      - name: Upload path traversal
        id: upload-traversal
        continue-on-error: true
        uses: ./.github/actions/secure-upload-folder
        with:
          name: "${{ env.ARTIFACT_NAME }}"
          path: "../"

      - name: Upload outside workspace
        id: upload-outside
        continue-on-error: true
        uses: ./.github/actions/secure-upload-folder
        with:
          name: "${{ env.ARTIFACT_NAME }}"
          path: "/tmp/"

      - name: fail check
        env:
          # NOTE: These are all adversarial tests. They should fail.
          SUCCESS: ${{ steps.download-incorrect-hash.outcome == 'failure' && steps.download-existing-file.outcome == 'failure' && steps.download-traversal.outcome == 'failure' && steps.upload-traversal.outcome == 'failure' && steps.upload-outside.outcome == 'failure' && steps.download-outside.outcome == 'failure' }}
        run: |
          set -euo pipefail
          [ "$SUCCESS" == "true" ]

  secure-download-artifact:
    runs-on: ubuntu-latest
    steps:
      - uses: actions/checkout@8e5e7e5ab8b370d6c329ec480221332ada57f0ab # v3.5.2
        with:
          path: __BUILDER_CHECKOUT_DIR__

      - name: Create artifact
        run: |
          echo artifact > artifact1

      - name: Upload generated binary
        uses: ./__BUILDER_CHECKOUT_DIR__/.github/actions/secure-upload-artifact
        with:
          name: artifact1
          path: artifact1

      - name: Create artifact
        run: rm artifact1

      - name: Download artifact
        uses: ./__BUILDER_CHECKOUT_DIR__/.github/actions/secure-download-artifact
        with:
          name: artifact1
          path: artifact1
          sha256: 5b3513f580c8397212ff2c8f459c199efc0c90e4354a5f3533adf0a3fff3a530

  secure-download-artifact-builder-name:
    runs-on: ubuntu-latest
    steps:
      - uses: actions/checkout@8e5e7e5ab8b370d6c329ec480221332ada57f0ab # v3.5.2
        with:
          path: __BUILDER_CHECKOUT_DIR__

      - name: Create artifact
        run: |
          echo artifact > artifact2

      - name: Upload generated binary
        uses: ./__BUILDER_CHECKOUT_DIR__/.github/actions/secure-upload-artifact
        with:
          name: artifact2
          path: artifact2

      - name: Download artifact
        id: download-artifact
        uses: ./__BUILDER_CHECKOUT_DIR__/.github/actions/secure-download-artifact
        continue-on-error: true
        with:
          name: artifact2
          path: path/to/__BUILDER_CHECKOUT_DIR__/artifact2
          sha256: 5b3513f580c8397212ff2c8f459c199efc0c90e4354a5f3533adf0a3fff3a530

      - name: fail check
        env:
          OUTCOME: ${{ steps.download-artifact.outcome }}
        run: |
          set -euo pipefail
          [ "${OUTCOME}" == "failure" ]

  secure-download-artifact-builder-repo-folder:
    runs-on: ubuntu-latest
    steps:
      - uses: actions/checkout@8e5e7e5ab8b370d6c329ec480221332ada57f0ab # v3.5.2
        with:
          path: __BUILDER_CHECKOUT_DIR__

      - name: Create artifact and folder
        run: |
          mkdir some-folder
          echo artifact > artifact3

      - name: Upload generated binary
        uses: ./__BUILDER_CHECKOUT_DIR__/.github/actions/secure-upload-artifact
        with:
          name: artifact3
          path: artifact3

      - name: Download artifact
        id: download-artifact
        uses: ./__BUILDER_CHECKOUT_DIR__/.github/actions/secure-download-artifact
        continue-on-error: true
        with:
          name: artifact3
          path: some-folder
          sha256: 5b3513f580c8397212ff2c8f459c199efc0c90e4354a5f3533adf0a3fff3a530

      - name: fail check
        env:
          OUTCOME: ${{ steps.download-artifact.outcome }}
        run: |
          set -euo pipefail
          [ "${OUTCOME}" == "failure" ]

  secure-download-artifact-builder-repo-file:
    runs-on: ubuntu-latest
    steps:
      - uses: actions/checkout@8e5e7e5ab8b370d6c329ec480221332ada57f0ab # v3.5.2
        with:
          path: __BUILDER_CHECKOUT_DIR__

      - name: Create artifact
        run: |
          echo artifact > artifact4

      - name: Upload generated binary
        uses: ./__BUILDER_CHECKOUT_DIR__/.github/actions/secure-upload-artifact
        with:
          name: artifact4
          path: artifact4

      - name: Download artifact
        id: download-artifact
        uses: ./__BUILDER_CHECKOUT_DIR__/.github/actions/secure-download-artifact
        continue-on-error: true
        with:
          name: artifact4
          path: artifact4
          sha256: 5b3513f580c8397212ff2c8f459c199efc0c90e4354a5f3533adf0a3fff3a530

      - name: fail check
        env:
          OUTCOME: ${{ steps.download-artifact.outcome }}
        run: |
          set -euo pipefail
          [ "${OUTCOME}" == "failure" ]

  # Tests that generate-builder works with compile-builder=true.
  generate-builder-generic-compile:
    runs-on: ubuntu-latest
    steps:
      - uses: actions/checkout@8e5e7e5ab8b370d6c329ec480221332ada57f0ab # v3.5.2
      - uses: ./.github/actions/generate-builder
        with:
          repository: "slsa-framework/slsa-github-generator"
          ref: "main"
          compile-builder: true
          go-version: "1.20"
          binary: "slsa-generator-generic-linux-amd64"
          directory: "internal/builders/generic"

  # Tests that generate-builder works with compile-builder=false.
  generate-builder-generic-no-compile:
    runs-on: ubuntu-latest
    steps:
      - uses: actions/checkout@8e5e7e5ab8b370d6c329ec480221332ada57f0ab # v3.5.2
      - name: Detect the builder ref
        id: detect
        uses: ./.github/actions/detect-workflow-js
      - uses: ./.github/actions/generate-builder
        with:
          repository: ${{ steps.detect.outputs.repository }}
          ref: ${{ steps.detect.outputs.ref }}
          builder-ref: "refs/tags/v1.6.0"
          go-version: "1.20"
          binary: "slsa-generator-generic-linux-amd64"
          directory: "internal/builders/generic"
          # NOTE: compile-builder explicitly set to false.
          compile-builder: false

  generate-attestations:
    runs-on: ubuntu-latest
    steps:
      - uses: actions/checkout@8e5e7e5ab8b370d6c329ec480221332ada57f0ab # v3.5.2
      - name: Test generate attestations
        id: generate
        uses: ./.github/actions/generate-attestations
        with:
          slsa-layout-file: .github/actions/generate-attestations/testdata/layouts/valid-layout.json
          predicate-type: "https://slsa.dev/provenance/v0.2"
          predicate-file: .github/actions/generate-attestations/testdata/predicates/valid-slsa-v02.json
          output-folder: attestations
      - name: Verify outputs
        env:
          OUTPUT_FOLDER: attestations
        run: |
          set -euo pipefail
          ls "$OUTPUT_FOLDER"
          artifact11=$(jq -r '.subject[0].name' "$OUTPUT_FOLDER/attestation1.intoto")
          if [[ $artifact11 != "artifact11" ]]; then
            echo "expected artifact11 name"
            exit 2
          fi
          digest11=$(jq -r '.subject[0].digest["sha256"]' "$OUTPUT_FOLDER/attestation1.intoto")
          if [[ $digest11 != "deadbeaf" ]]; then
            echo "expected deadbeaf digest"
            exit 2
          fi
          artifact21=$(jq -r '.subject[0].name' "$OUTPUT_FOLDER/attestation2.intoto")
          if [[ $artifact21 != "artifact21" ]]; then
            echo "expected artifact21 name"
            exit 2
          fi
          digest21=$(jq -r '.subject[0].digest["sha256"]' "$OUTPUT_FOLDER/attestation2.intoto")
          if [[ $digest21 != "deadbeat" ]]; then
            echo "expected deadbeat digest"
            exit 2
          fi<|MERGE_RESOLUTION|>--- conflicted
+++ resolved
@@ -70,13 +70,8 @@
           - .github/actions/privacy-check
           - .github/actions/generate-attestations
           - .github/actions/sign-attestations
-<<<<<<< HEAD
-          - .github/actions/create-docker_based-predicate
-          - ./actions/delegator/setup-generic
-=======
           - .github/actions/create-container_based-predicate
           - ./actions/delegator/setup-token
->>>>>>> dfba916e
           - .github/actions/verify-token
           - .github/actions/detect-workflow-js
     steps:
