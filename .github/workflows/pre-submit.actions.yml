name: pre-submit actions

on:
  pull_request:
    branches: [main]
  workflow_dispatch:

permissions: read-all

jobs:
  checkout:
    name: verify no checkout in Actions
    runs-on: ubuntu-latest
    steps:
      - uses: actions/checkout@755da8c3cf115ac066823e79a1e1788f8940201b # v3.2.0
      - run: ./.github/workflows/scripts/pre-submit.actions/checkout.sh

  check-dist-matrix:
    runs-on: ubuntu-latest
    strategy:
      matrix:
<<<<<<< HEAD
        action: [compute-sha256, privacy-check, generate-attestations]
=======
        action:
          - .github/actions/compute-sha256
          - .github/actions/privacy-check
          - ./actions/setup-token
>>>>>>> 5bd2efb4
    steps:
      - uses: actions/checkout@755da8c3cf115ac066823e79a1e1788f8940201b # v3.2.0

      - name: Set Node.js 16
        uses: actions/setup-node@8c91899e586c5b171469028077307d293428b516 # tag=v3.5.1
        with:
          node-version: 16

      - name: Rebuild the dist/ directory
        working-directory: ${{ matrix.action }}
        run: make package

      - name: Compare the expected and actual dist/ directories
        working-directory: ${{ matrix.action }}
        id: diff
        run: |
          set -euo pipefail
          if [ "$(git diff --ignore-space-at-eol dist/ | wc -l)" -gt "0" ]; then
            echo "Detected uncommitted changes after build.  See status below:"
            git diff
            exit 1
          fi

      # If index.js was different from expected, upload the expected version as an artifact
      - uses: actions/upload-artifact@83fd05a356d7e2593de66fc9913b3002723633cb
        if: ${{ failure() && steps.diff.conclusion == 'failure' }}
        with:
          name: dist
          path: dist/

  # NOTE: needed for protected branch checks.
  check-dist:
    runs-on: ubuntu-latest
    needs: [checkout, check-dist-matrix]
    if: ${{ always() }}
    env:
      CHECKOUT_RESULT: ${{ needs.checkout.result }}
      CHECK_DIST_RESULT: ${{ needs.check-dist-matrix.result }}
    steps:
      - run: |
          set -euo pipefail
          # exit 0 if checks were successful.
          [ "${CHECK_DIST_RESULT}" == "success" ] && [ "${CHECKOUT_RESULT}" == "success" ]

  compute-sha256:
    runs-on: ubuntu-latest
    steps:
      - uses: actions/checkout@755da8c3cf115ac066823e79a1e1788f8940201b # v3.2.0
      - run: |
          echo "foo" > artifact
      - id: compute-sha256
        uses: ./.github/actions/compute-sha256
        with:
          path: artifact
      - env:
          OUTPUT: ${{steps.compute-sha256.outputs.sha256}}
        run: |
          [[ "$OUTPUT" == "b5bb9d8014a0f9b1d61e21e796d78dccdf1352f23cd32812f4850b878ae4944c" ]]

  rng:
    runs-on: ubuntu-latest
    steps:
      - uses: actions/checkout@755da8c3cf115ac066823e79a1e1788f8940201b # v3.2.0
      - run: |
          echo "foo" > artifact
      - id: rng
        uses: ./.github/actions/rng
      - env:
          OUTPUT: ${{steps.rng.outputs.random}}
        run: |
          echo "Got output: $OUTPUT"
          [[ "$OUTPUT" != "" ]]

  setup-token:
    runs-on: ubuntu-latest
    steps:
      - uses: actions/checkout@93ea575cb5d8a053eaa0ac8fa3b40d7e05a33cc8 # tag=v3.1.0
      - id: setup
        uses: ./actions/setup-token
        with:
          slsa-workflow-recipient: "delegator_generic_slsa3.yml"
          slsa-private-repository: true
          slsa-runner-label: "ubuntu-latest"
          slsa-build-action-path: "./actions/build-artifacts-composite"
          slsa-workflow-inputs: '{"name1":"value1","name2":"value2","private-repository":true}'
      - env:
          SLSA_TOKEN: ${{ steps.setup.outputs.slsa-token }}
        run: ./.github/workflows/scripts/pre-submit.actions/setup-token.sh

  references:
    runs-on: ubuntu-latest
    steps:
      - uses: actions/checkout@755da8c3cf115ac066823e79a1e1788f8940201b # v3.2.0
        with:
          path: __THIS_REPO__
      - uses: actions/checkout@755da8c3cf115ac066823e79a1e1788f8940201b # v3.2.0
        with:
          repository: slsa-framework/example-package
          ref: main
          path: __EXAMPLE_PACKAGE__
      - name: Verify main references
        if: ${{ !contains(github.event.pull_request.body, '#label:release') }}
        run: ./__THIS_REPO__/.github/workflows/scripts/pre-submit.actions/references.sh
      - name: Verify version references
        if: ${{ contains(github.event.pull_request.body, '#label:release') }}
        env:
          BODY: "${{ github.event.pull_request.body }}"
        run: |
          # match the first instance of a line with 'label:release vX.Y.Z' with only leading or trailing whitespace.
          set -euo pipefail
          # NOTE: grep is not matching if there is a trailing '$' in the pattern for some reason...
          RELEASE_TAG=$(echo "$BODY" | grep -oe '^[[:blank:]]*#label:release[[:blank:]]*v[0-9]\+\.[0-9]\+\.[0-9]\+\(-rc\.[0-9]\+\)\?[[:blank:]]*' | head -n1 | sed -n 's/^[[:blank:]]*#label:release[[:blank:]]*\([^[:blank:]]*\)[[:blank:]]*/\1/p')
          RELEASE_TAG=${RELEASE_TAG} ./__THIS_REPO__/.github/workflows/scripts/pre-release/references.sh

  secure-project-checkout-go:
    runs-on: ubuntu-latest
    steps:
      - uses: actions/checkout@755da8c3cf115ac066823e79a1e1788f8940201b # v3.2.0
        with:
          path: __BUILDER_CHECKOUT_DIR__

      - name: Checkout the Go repository
        uses: ./__BUILDER_CHECKOUT_DIR__/.github/actions/secure-project-checkout-go
        with:
          path: __PROJECT_CHECKOUT_DIR__
          go-version: 1.18

  secure-project-checkout-node:
    runs-on: ubuntu-latest
    steps:
      - uses: actions/checkout@755da8c3cf115ac066823e79a1e1788f8940201b # v3.2.0
        with:
          path: __BUILDER_CHECKOUT_DIR__

      - name: Checkout the Go repository
        uses: ./__BUILDER_CHECKOUT_DIR__/.github/actions/secure-project-checkout-node
        with:
          path: __PROJECT_CHECKOUT_DIR__
          go-version: 16

  secure-download-artifact:
    runs-on: ubuntu-latest
    steps:
      - uses: actions/checkout@755da8c3cf115ac066823e79a1e1788f8940201b # v3.2.0
        with:
          path: __BUILDER_CHECKOUT_DIR__

      - name: Create artifact
        run: |
          echo artifact > artifact1

      - name: Upload generated binary
        uses: ./__BUILDER_CHECKOUT_DIR__/.github/actions/secure-upload-artifact
        with:
          name: artifact1
          path: artifact1

      - name: Create artifact
        run: rm artifact1

      - name: Download artifact
        uses: ./__BUILDER_CHECKOUT_DIR__/.github/actions/secure-download-artifact
        with:
          name: artifact1
          path: artifact1
          sha256: 5b3513f580c8397212ff2c8f459c199efc0c90e4354a5f3533adf0a3fff3a530

  secure-download-artifact-builder-name:
    runs-on: ubuntu-latest
    steps:
      - uses: actions/checkout@755da8c3cf115ac066823e79a1e1788f8940201b # v3.2.0
        with:
          path: __BUILDER_CHECKOUT_DIR__

      - name: Create artifact
        run: |
          echo artifact > artifact2

      - name: Upload generated binary
        uses: ./__BUILDER_CHECKOUT_DIR__/.github/actions/secure-upload-artifact
        with:
          name: artifact2
          path: artifact2

      - name: Download artifact
        id: download-artifact
        uses: ./__BUILDER_CHECKOUT_DIR__/.github/actions/secure-download-artifact
        continue-on-error: true
        with:
          name: artifact2
          path: path/to/__BUILDER_CHECKOUT_DIR__/artifact2
          sha256: 5b3513f580c8397212ff2c8f459c199efc0c90e4354a5f3533adf0a3fff3a530

      - name: fail check
        env:
          OUTCOME: ${{ steps.download-artifact.outcome }}
        run: |
          set -euo pipefail
          [ "${OUTCOME}" == "failure" ]

  secure-download-artifact-builder-repo-folder:
    runs-on: ubuntu-latest
    steps:
      - uses: actions/checkout@755da8c3cf115ac066823e79a1e1788f8940201b # v3.2.0
        with:
          path: __BUILDER_CHECKOUT_DIR__

      - name: Create artifact and folder
        run: |
          mkdir some-folder
          echo artifact > artifact3

      - name: Upload generated binary
        uses: ./__BUILDER_CHECKOUT_DIR__/.github/actions/secure-upload-artifact
        with:
          name: artifact3
          path: artifact3

      - name: Download artifact
        id: download-artifact
        uses: ./__BUILDER_CHECKOUT_DIR__/.github/actions/secure-download-artifact
        continue-on-error: true
        with:
          name: artifact3
          path: some-folder
          sha256: 5b3513f580c8397212ff2c8f459c199efc0c90e4354a5f3533adf0a3fff3a530

      - name: fail check
        env:
          OUTCOME: ${{ steps.download-artifact.outcome }}
        run: |
          set -euo pipefail
          [ "${OUTCOME}" == "failure" ]

  secure-download-artifact-builder-repo-file:
    runs-on: ubuntu-latest
    steps:
      - uses: actions/checkout@755da8c3cf115ac066823e79a1e1788f8940201b # v3.2.0
        with:
          path: __BUILDER_CHECKOUT_DIR__

      - name: Create artifact
        run: |
          echo artifact > artifact4

      - name: Upload generated binary
        uses: ./__BUILDER_CHECKOUT_DIR__/.github/actions/secure-upload-artifact
        with:
          name: artifact4
          path: artifact4

      - name: Download artifact
        id: download-artifact
        uses: ./__BUILDER_CHECKOUT_DIR__/.github/actions/secure-download-artifact
        continue-on-error: true
        with:
          name: artifact4
          path: artifact4
          sha256: 5b3513f580c8397212ff2c8f459c199efc0c90e4354a5f3533adf0a3fff3a530

      - name: fail check
        env:
          OUTCOME: ${{ steps.download-artifact.outcome }}
        run: |
          set -euo pipefail
          [ "${OUTCOME}" == "failure" ]

  # Tests that generate-builder works with compile-builder=true.
  generate-builder-generic-compile:
    runs-on: ubuntu-latest
    steps:
      - uses: actions/checkout@755da8c3cf115ac066823e79a1e1788f8940201b # v3.2.0
      - uses: ./.github/actions/generate-builder
        with:
          repository: "slsa-framework/slsa-github-generator"
          ref: "main"
          compile-builder: true
          go-version: 1.18
          binary: "slsa-generator-generic-linux-amd64"
          directory: "internal/builders/generic"

  # Tests that generate-builder works with compile-builder=false.
  generate-builder-generic-no-compile:
    runs-on: ubuntu-latest
    steps:
      - uses: actions/checkout@755da8c3cf115ac066823e79a1e1788f8940201b # v3.2.0
      - uses: ./.github/actions/generate-builder
        with:
          repository: "slsa-framework/slsa-github-generator"
          ref: "refs/tags/v1.2.2"
          go-version: 1.18
          binary: "slsa-generator-generic-linux-amd64"
          directory: "internal/builders/generic"
          # NOTE: compile-builder explicitly set to false.
          compile-builder: false

  generate-attestations:
    runs-on: ubuntu-latest
    steps:
      - name: Create test inputs
        run: |
          cat <<EOF >DATA
          {
            "version": 1,
            "attestations": [
              {
                "name": "attestation1.intoto",
                "subjects": {
                  "name": "artifact11",
                  "digest": {
                    "sha256": "deadbeaf"
                  }
                }
              },
              {
                "name": "attestation2.intoto",
                "subjects": {
                  "name": "artifact21",
                  "digest": {
                    "sha256": "deadbeat"
                  }
                }
              }
            ]
          }
          EOF
          cat DATA > slsa-outputs.json

          cat <<EOF >PREDICATE
          {
            "buildType": "https://github.com/slsa-framework/slsa-github-generator/go@v1",
            "builder": {
              "id": "https://github.com/slsa-framework/slsa-github-generator/.github/workflows/builder_go_slsa3.yml@refs/tags/v0.0.1"
            }
          }
          EOF
          cat PREDICATE > predicate.json
      - name: Test generate attestations
        id: generate
        uses: asraa/slsa-github-generator/.github/actions/generate-attestations@attestation-action
        with:
          slsa-outputs-file: slsa-outputs.json
          predicate-type: "https://slsa.dev/provenance/v0.2"
          predicate-file: predicate.json
      - name: Verify outputs
        env:
          OUTPUT_FOLDER: ${{ steps.generate.outputs.output-folder }}
        run: |
          set -euo pipefail
          ls $OUTPUT_FOLDER
          artifact11=$(jq -r '.subject[0].name' $OUTPUT_FOLDER/attestation1.intoto)
          if [[ $artifact11 != "artifact11" ]]; then
            echo "expected artifact11 name" 
            exit 2
          fi
          digest11=$(jq -r '.subject[0].digest["sha256"]' $OUTPUT_FOLDER/attestation1.intoto)
          if [[ $digest11 != "deadbeef" ]]; then
            echo "expected deadbeef digest" 
            exit 2
          fi
          artifact21=$(jq -r '.subject[0].name' $OUTPUT_FOLDER/attestation2.intoto)
          if [[ $artifact21 != "artifact21" ]]; then
            echo "expected artifact21 name" 
            exit 2
          fi
          digest21=$(jq -r '.subject[0].digest["sha256"]' $OUTPUT_FOLDER/attestation2.intoto)
          if [[ $digest21 != "deadbeat" ]]; then
            echo "expected deadbeat digest" 
            exit 2
          fi<|MERGE_RESOLUTION|>--- conflicted
+++ resolved
@@ -19,14 +19,11 @@
     runs-on: ubuntu-latest
     strategy:
       matrix:
-<<<<<<< HEAD
-        action: [compute-sha256, privacy-check, generate-attestations]
-=======
         action:
           - .github/actions/compute-sha256
           - .github/actions/privacy-check
+          - .github/actions/generate-attestations
           - ./actions/setup-token
->>>>>>> 5bd2efb4
     steps:
       - uses: actions/checkout@755da8c3cf115ac066823e79a1e1788f8940201b # v3.2.0
 
