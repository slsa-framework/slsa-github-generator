--- conflicted
+++ resolved
@@ -1,17 +1,9 @@
 name: pre-submit e2e go ldflags main dir
 
 on:
-<<<<<<< HEAD
-  push:
-    branches: [main, "*"]
-  pull_request:
-    # The branches below must be a subset of the branches above
-    branches: [main]
-=======
   # TODO(github.com/slsa-framework/slsa-github-generator/issues/452): restore pre-submit
   # pull_request:
   #   branches: [main]
->>>>>>> 1b6b72ae
   workflow_dispatch:
 
 permissions: read-all
