--- conflicted
+++ resolved
@@ -6,11 +6,7 @@
 permissions: read-all
 
 env:
-<<<<<<< HEAD
-  THIS_FILE: pre-submit.e2e.go.config-ldflags-main-dir.yml
-=======
   GH_TOKEN: ${{ secrets.GITHUB_TOKEN }}
->>>>>>> e04e6892
 
 jobs:
   args:
