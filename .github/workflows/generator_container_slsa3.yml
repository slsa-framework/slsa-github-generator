--- conflicted
+++ resolved
@@ -94,11 +94,7 @@
       - name: Detect the generator ref
         id: detect
         continue-on-error: true
-<<<<<<< HEAD
-        uses: slsa-framework/slsa-github-generator/.github/actions/detect-workflow-js@v1.6.0-rc.3
-=======
         uses: slsa-framework/slsa-github-generator/.github/actions/detect-workflow-js@main
->>>>>>> af098392
 
       - name: Final outcome
         id: final
@@ -129,11 +125,7 @@
       - name: Generate builder
         id: generate-builder
         continue-on-error: true
-<<<<<<< HEAD
-        uses: slsa-framework/slsa-github-generator/.github/actions/generate-builder@v1.6.0-rc.3
-=======
         uses: slsa-framework/slsa-github-generator/.github/actions/generate-builder@main
->>>>>>> af098392
         with:
           repository: "${{ needs.detect-env.outputs.repository }}"
           ref: "${{ needs.detect-env.outputs.ref }}"
