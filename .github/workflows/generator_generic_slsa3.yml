# Copyright 2022 SLSA Authors
#
# Licensed under the Apache License, Version 2.0 (the "License");
# you may not use this file except in compliance with the License.
# You may obtain a copy of the License at
#
#    http://www.apache.org/licenses/LICENSE-2.0
#
# Unless required by applicable law or agreed to in writing, software
# distributed under the License is distributed on an "AS IS" BASIS,
# WITHOUT WARRANTIES OR CONDITIONS OF ANY KIND, either express or implied.
# See the License for the specific language governing permissions and
# limitations under the License.

name: SLSA provenance generator

permissions:
  contents: read

env:
  # Generator
  BUILDER_BINARY: slsa-generator-generic-linux-amd64  # Name of the binary in the release assets.
  BUILDER_DIR: internal/builders/generic              # Source directory if we compile the builder.

on:
  workflow_call:
    inputs:
      base64-subjects:
        description: "Artifacts for which to generate provenance, formatted the same as the output of sha256sum (SHA256 NAME\\n[...]) and base64 encoded."
        required: true
        type: string
      upload-assets:
        description: "If true provenance is uploaded to a GitHub release for new tags."
        required: false
        type: boolean
        default: false
      attestation-name:
        description: >
          The artifact name of the signed provenance. 
          The file must have the intoto.jsonl extension.

          Default: attestation.intoto.jsonl
        required: false
        type: string
        default: "attestation.intoto.jsonl"
      compile-generator:
        description: "Build the generator from source. This increases build time by ~2m."
        required: false
        type: boolean
        default: false
    outputs:
      release-id:
        description: "The name of the release where provenance was uploaded."
        value: ${{ jobs.create-release.outputs.release-id }}
      attestation-name:
        description: "The artifact name of the signed provenance. (A file with the intoto.jsonl extension)."
        value: "${{ inputs.attestation-name }}"

jobs:
  # detect-env detects the reusable workflow's repository and ref for use later
  # in the workflow.
  detect-env:
    outputs:
      repository: ${{ steps.detect.outputs.repository }}
      ref: ${{ steps.detect.outputs.ref }}
    runs-on: ubuntu-latest
    permissions:
      id-token: write # Needed to detect the current reusable repository and ref.
    steps:
      - name: Detect the generator ref
        id: detect
<<<<<<< HEAD
        uses: slsa-framework/slsa-github-generator/.github/actions/detect-workflow@49e648aa7f5f4f88513b6cd54f6b189516184e6b # v1.1.1
=======
        uses: slsa-framework/slsa-github-generator/.github/actions/detect-workflow@1d646d70aeba1516af69fb0ef48206580122449b
>>>>>>> 1d7962b4

  # generator builds the generator binary and runs it to generate SLSA
  # provenance.
  #
  # If `compile-generator` is true then the generator is compiled
  # from source at the ref detected by `detect-env`.
  #
  # If `compile-generator` is false, then the generator binary is downloaded
  # with the release at the ref detected by `detect-env`. This must be a tag
  # reference.
  generator:
    outputs:
      attestation-sha256: ${{ steps.sign-prov.outputs.attestation-sha256 }}
    runs-on: ubuntu-latest
    needs: [detect-env]
    permissions:
      id-token: write # Needed for keyless.
      contents: read
      # actions permissions are needed to read info on the workflow and
      # workflow run.
      actions: read
    steps:
      - name: Generate builder
<<<<<<< HEAD
        uses: slsa-framework/slsa-github-generator/.github/actions/generate-builder@49e648aa7f5f4f88513b6cd54f6b189516184e6b
=======
        uses: slsa-framework/slsa-github-generator/.github/actions/generate-builder@1d646d70aeba1516af69fb0ef48206580122449b
>>>>>>> 1d7962b4
        with:
          repository: "${{ needs.detect-env.outputs.repository }}"
          ref: "${{ needs.detect-env.outputs.ref }}"
          go-version: 1.18
          binary: "${{ env.BUILDER_BINARY }}"
          compile-builder: "${{ inputs.compile-generator }}"
          directory: "${{ env.BUILDER_DIR }}"

      - name: Create and sign provenance
        id: sign-prov
        shell: bash
        # NOTE: Inputs and `github` context are set to environment variables in
        # order to avoid script injection.
        # See: https://docs.github.com/en/actions/security-guides/security-hardening-for-github-actions#understanding-the-risk-of-script-injections
        env:
          SUBJECTS: "${{ inputs.base64-subjects }}"
          GITHUB_CONTEXT: "${{ toJSON(github) }}"
          UNTRUSTED_ATTESTATION_NAME: "${{ inputs.attestation-name }}"
        run: |
          set -euo pipefail
          # Create and sign provenance.
          # Note: The builder verifies that the UNTRUSTED_ATTESTATION_NAME is located
          # in the current directory.
          ./"$BUILDER_BINARY" attest --subjects "${SUBJECTS}" -g "$UNTRUSTED_ATTESTATION_NAME"
          attestation_sha256=$(sha256sum "$UNTRUSTED_ATTESTATION_NAME" | awk '{print $1}')
          echo "::set-output name=attestation-sha256::$attestation_sha256"

      - name: Upload the signed provenance
        uses: actions/upload-artifact@3cea5372237819ed00197afe530f5a7ea3e805c8 # tag=v3.1.0
        with:
          name: "${{ inputs.attestation-name }}"
          path: "${{ inputs.attestation-name }}"
          if-no-files-found: error
          retention-days: 5

  # create-release creates a release and uploads provenance to the release if
  # `upload-assets` is true.
  create-release:
    outputs:
      release-id: ${{ steps.release.outputs.id }}
    runs-on: ubuntu-latest
    needs: [generator]
    permissions:
      contents: write
    if: startsWith(github.ref, 'refs/tags/') && inputs.upload-assets == true
    steps:
      - name: Download the provenance
<<<<<<< HEAD
        uses: slsa-framework/slsa-github-generator/.github/actions/download-artifact@49e648aa7f5f4f88513b6cd54f6b189516184e6b
=======
        uses: slsa-framework/slsa-github-generator/.github/actions/secure-download-artifact@1d646d70aeba1516af69fb0ef48206580122449b
>>>>>>> 1d7962b4
        with:
          name: "${{ inputs.attestation-name }}"
          path: "${{ inputs.attestation-name }}"
          sha256: "${{ needs.generator.outputs.attestation-sha256 }}"

      - name: Release
        uses: softprops/action-gh-release@1e07f4398721186383de40550babbdf2b84acfc5 # tag=v0.1.14
        id: release
        with:
          files: |
            ${{ inputs.attestation-name }}<|MERGE_RESOLUTION|>--- conflicted
+++ resolved
@@ -19,8 +19,8 @@
 
 env:
   # Generator
-  BUILDER_BINARY: slsa-generator-generic-linux-amd64  # Name of the binary in the release assets.
-  BUILDER_DIR: internal/builders/generic              # Source directory if we compile the builder.
+  BUILDER_BINARY: slsa-generator-generic-linux-amd64 # Name of the binary in the release assets.
+  BUILDER_DIR: internal/builders/generic # Source directory if we compile the builder.
 
 on:
   workflow_call:
@@ -36,7 +36,7 @@
         default: false
       attestation-name:
         description: >
-          The artifact name of the signed provenance. 
+          The artifact name of the signed provenance.
           The file must have the intoto.jsonl extension.
 
           Default: attestation.intoto.jsonl
@@ -69,11 +69,7 @@
     steps:
       - name: Detect the generator ref
         id: detect
-<<<<<<< HEAD
-        uses: slsa-framework/slsa-github-generator/.github/actions/detect-workflow@49e648aa7f5f4f88513b6cd54f6b189516184e6b # v1.1.1
-=======
         uses: slsa-framework/slsa-github-generator/.github/actions/detect-workflow@1d646d70aeba1516af69fb0ef48206580122449b
->>>>>>> 1d7962b4
 
   # generator builds the generator binary and runs it to generate SLSA
   # provenance.
@@ -97,11 +93,7 @@
       actions: read
     steps:
       - name: Generate builder
-<<<<<<< HEAD
-        uses: slsa-framework/slsa-github-generator/.github/actions/generate-builder@49e648aa7f5f4f88513b6cd54f6b189516184e6b
-=======
         uses: slsa-framework/slsa-github-generator/.github/actions/generate-builder@1d646d70aeba1516af69fb0ef48206580122449b
->>>>>>> 1d7962b4
         with:
           repository: "${{ needs.detect-env.outputs.repository }}"
           ref: "${{ needs.detect-env.outputs.ref }}"
@@ -149,11 +141,7 @@
     if: startsWith(github.ref, 'refs/tags/') && inputs.upload-assets == true
     steps:
       - name: Download the provenance
-<<<<<<< HEAD
-        uses: slsa-framework/slsa-github-generator/.github/actions/download-artifact@49e648aa7f5f4f88513b6cd54f6b189516184e6b
-=======
         uses: slsa-framework/slsa-github-generator/.github/actions/secure-download-artifact@1d646d70aeba1516af69fb0ef48206580122449b
->>>>>>> 1d7962b4
         with:
           name: "${{ inputs.attestation-name }}"
           path: "${{ inputs.attestation-name }}"
