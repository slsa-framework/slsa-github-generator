# Copyright 2022 SLSA Authors
#
# Licensed under the Apache License, Version 2.0 (the "License");
# you may not use this file except in compliance with the License.
# You may obtain a copy of the License at
#
#    http://www.apache.org/licenses/LICENSE-2.0
#
# Unless required by applicable law or agreed to in writing, software
# distributed under the License is distributed on an "AS IS" BASIS,
# WITHOUT WARRANTIES OR CONDITIONS OF ANY KIND, either express or implied.
# See the License for the specific language governing permissions and
# limitations under the License.

name: SLSA provenance generator

permissions:
  contents: read

env:
  # Generator
  BUILDER_BINARY: generic-generator
  BUILDER_RELEASE_BINARY: slsa-generator-generic-linux-amd64
  BUILDER_REPOSITORY: slsa-framework/slsa-github-generator
  # Verifier
  # NOTE: These VERIFIER_* variables are used for verification of generator
  # release binaries when the compile-generator input is false.
  VERIFIER_REPOSITORY: slsa-framework/slsa-verifier
  VERIFIER_RELEASE_BINARY: slsa-verifier-linux-amd64
  VERIFIER_RELEASE_BINARY_SHA256: f92fc4e571949c796d7709bb3f0814a733124b0155e484fad095b5ca68b4cb21
  VERIFIER_RELEASE: v1.1.1
  # Builder location
  BUILDER_DIR: internal/builders

on:
  workflow_call:
    inputs:
      base64-subjects:
        description: "Artifacts for which to generate provenance, formatted the same as the output of sha256sum (SHA256 NAME\\n[...]) and base64 encoded."
        required: true
        type: string
      upload-to-release:
        description: "If true provenance is uploaded to a GitHub release for new tags."
        required: false
        type: boolean
        default: true
      compile-generator:
        description: "Build the generator from source. This increases build time by ~2m."
        required: false
        type: boolean
        default: false
    outputs:
      release-id:
        description: "The name of the release where provenance was uploaded."
        value: ${{ jobs.create-release.outputs.release-id }}
      attestation-name:
        description: "The artifact name of the signed provenance"
        value: ${{ jobs.generator.outputs.attestation-name }}

jobs:
  # detect-env detects the reusable workflow's repository and ref for use later
  # in the workflow.
  detect-env:
    outputs:
      repository: ${{ steps.detect.outputs.repository }}
      ref: ${{ steps.detect.outputs.ref }}
    runs-on: ubuntu-latest
    permissions:
      id-token: write # Needed to detect the current reusable repository and ref.
    steps:
      - name: Detect the generator ref
        id: detect
        uses: slsa-framework/slsa-github-generator/.github/actions/detect-workflow@ab345b0851aceba69a2ce8f3d2084f6e7d887850 # v1.1.1

  # generator builds the generator binary and runs it to generate SLSA
  # provenance.
  #
  # If `compile-generator` is true then the generator is compiled
  # from source at the ref detected by `detect-env`.
  #
  # If `compile-generator` is false, then the generator binary is downloaded
  # with the release at the ref detected by `detect-env`. This must be a tag
  # reference.
  generator:
    outputs:
      attestation-name: ${{ steps.sign-prov.outputs.attestation-name }}
      attestation-sha256: ${{ steps.sign-prov.outputs.attestation-sha256 }}
    runs-on: ubuntu-latest
    needs: [detect-env]
    permissions:
      id-token: write # Needed for keyless.
      contents: read
      # actions permissions are needed to read info on the workflow and
      # workflow run.
      actions: read
    steps:
      - name: Generate builder
        uses: slsa-framework/slsa-github-generator/.github/actions/generate-builder@ab345b0851aceba69a2ce8f3d2084f6e7d887850
        with:
          repository: "${{ needs.detect-env.outputs.repository }}"
          ref: "${{ needs.detect-env.outputs.ref }}"
          go-version: 1.18
          binary: "${{ env.BUILDER_BINARY }}"
          compile-builder: "${{ inputs.compile-generator }}"
          directory: "${{ env.BUILDER_DIR }}/generic"

      - name: Create and sign provenance
        id: sign-prov
        shell: bash
        # NOTE: Inputs and github context are set to environment variables in
        # order to avoid script injection.
        # See: https://docs.github.com/en/actions/security-guides/security-hardening-for-github-actions#understanding-the-risk-of-script-injections
        env:
          SUBJECTS: "${{ inputs.base64-subjects }}"
          GITHUB_CONTEXT: "${{ toJSON(github) }}"
        run: |
          set -euo pipefail
          # Create and sign provenance
          # This sets attestation-name to the name of the signed DSSE envelope.
          attestation_name="attestation.intoto.jsonl"
          ./"$BUILDER_BINARY" attest --subjects "${SUBJECTS}" -g $attestation_name
          attestation_sha256=$(sha256sum $attestation_name | awk '{print $1}')
          echo "::set-output name=attestation-name::$attestation_name"
          echo "::set-output name=attestation-sha256::$attestation_sha256"

      - name: Upload the signed provenance
        uses: actions/upload-artifact@3cea5372237819ed00197afe530f5a7ea3e805c8 # v3.1.0
        with:
          name: "${{ steps.sign-prov.outputs.attestation-name }}"
          path: "${{ steps.sign-prov.outputs.attestation-name }}"
          if-no-files-found: error
          retention-days: 5

  # create-release creates a release and uploads provenance to the release if
  # `upload-to-release` is true.
  create-release:
    outputs:
      release-id: ${{ steps.release.outputs.id }}
    runs-on: ubuntu-latest
    needs: [generator]
    permissions:
      contents: write
    if: startsWith(github.ref, 'refs/tags/') && inputs.upload-to-release == true
    steps:
      - name: Download the provenance
<<<<<<< HEAD
        uses: slsa-framework/slsa-github-generator/.github/actions/secure-download-artifact@49e648aa7f5f4f88513b6cd54f6b189516184e6b
=======
        uses: slsa-framework/slsa-github-generator/.github/actions/download-artifact@ab345b0851aceba69a2ce8f3d2084f6e7d887850
>>>>>>> 4a08ff29
        with:
          name: "${{ needs.generator.outputs.attestation-name }}"
          sha256: "${{ needs.generator.outputs.attestation-sha256 }}"

      - name: Release
        uses: softprops/action-gh-release@1e07f4398721186383de40550babbdf2b84acfc5 # v0.1.14
        id: release
        with:
          files: |
            ${{ needs.generator.outputs.attestation-name }}<|MERGE_RESOLUTION|>--- conflicted
+++ resolved
@@ -70,7 +70,7 @@
     steps:
       - name: Detect the generator ref
         id: detect
-        uses: slsa-framework/slsa-github-generator/.github/actions/detect-workflow@ab345b0851aceba69a2ce8f3d2084f6e7d887850 # v1.1.1
+        uses: slsa-framework/slsa-github-generator/.github/actions/detect-workflow@ab345b0851aceba69a2ce8f3d2084f6e7d887850
 
   # generator builds the generator binary and runs it to generate SLSA
   # provenance.
@@ -143,11 +143,7 @@
     if: startsWith(github.ref, 'refs/tags/') && inputs.upload-to-release == true
     steps:
       - name: Download the provenance
-<<<<<<< HEAD
-        uses: slsa-framework/slsa-github-generator/.github/actions/secure-download-artifact@49e648aa7f5f4f88513b6cd54f6b189516184e6b
-=======
-        uses: slsa-framework/slsa-github-generator/.github/actions/download-artifact@ab345b0851aceba69a2ce8f3d2084f6e7d887850
->>>>>>> 4a08ff29
+        uses: slsa-framework/slsa-github-generator/.github/actions/secure-download-artifact@ab345b0851aceba69a2ce8f3d2084f6e7d887850
         with:
           name: "${{ needs.generator.outputs.attestation-name }}"
           sha256: "${{ needs.generator.outputs.attestation-sha256 }}"
