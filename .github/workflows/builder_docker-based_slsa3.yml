# Copyright The GOSST team.
#
# Licensed under the Apache License, Version 2.0 (the "License");
# you may not use this file except in compliance with the License.
# You may obtain a copy of the License at
#
#    http://www.apache.org/licenses/LICENSE-2.0
#
# Unless required by applicable law or agreed to in writing, software
# distributed under the License is distributed on an "AS IS" BASIS,
# WITHOUT WARRANTIES OR CONDITIONS OF ANY KIND, either express or implied.
# See the License for the specific language governing permissions and
# limitations under the License.

name: SLSA Docker-based builder

permissions:
  contents: read

env:
  # Project.
  GENERATED_BINARY_NAME: docker-compiled-binary
  # Builder.
  BUILDER_BINARY: slsa-builder-docker-linux-amd64 # Name of the binary in the release assets.
  BUILDER_DIR: internal/builders/docker # Source directory if we compile the builder.
  # SLSA outputs folder.
  OUTPUT_FOLDER: slsa-outputs

defaults:
  run:
    shell: bash

###################################################################
#                                                                 #
#            Input and output argument definitions                #
#                                                                 #
###################################################################
on:
  workflow_call:
    secrets:
      registry-username:
        description: >
          Username to log into the container registry. This should only be used for high
          entropy values.

          See https://github.com/slsa-framework/slsa-github-generator/blob/main/internal/builders/docker/README.md#workflow-inputs
      registry-password:
        description: "Password to log in the container registry."
    inputs:
      builder-image:
        description: >
          The OCI image name of the builder image responsible for
          creating the artifact. This must not include a tag or digest.
        required: true
        type: string
      builder-digest:
        description: >
          The OCI image digest of the builder-image.
          This must be specified in order to fully specify the builder
          image. The image digest is of the form '<alg>:<digest>'
        required: true
        type: string
      config-path:
        description: >
          Path to a configuration file relative to the root of the repository
          containing a command that the builder image should be invoked with and
          the path to the output artifacts.
        required: true
        type: string
      compile-builder:
        description: "Build the builder from source. This increases build time by ~2m."
        required: false
        type: boolean
        default: false
      rekor-log-public:
        description: >
          In case of a private GitHub repository, allow publication of your repository
          name on the public Rekor log"
        required: false
        type: boolean
        default: false
      provenance-name:
        description: >
          The artifact name of the signed provenance. The file must have the .intoto
          extension.
          Defaults to <filename>.intoto for single artifact or multiple.intoto.jsonl
          for multiple artifacts.
        required: false
        type: string
      registry-username:
        description: "Username to log into the container registry."
        type: string
        required: false
      gcp-workload-identity-provider:
        description: >
          The full identifier of the Workload Identity Provider, including the project
          number, pool name, and provider name.
        required: false
        type: string
        default: ""
      gcp-service-account:
        description: >
          Email address or unique identifier of the Google Cloud service account for
          which to generate credentials.
        required: false
        type: string
<<<<<<< HEAD
      upload-assets:
        description: >
          Uploads the artifact and provenance to a GitHub release.
          If the `upload-tag-name` was provided, then the assets are uploaded to the provided
          input tag. This can be used for workflow_dispatch events. Otherwise, if a new tag triggered 
          the workflow, then the assets are uploaded to the triggering tag.
        required: false
        type: boolean
        default: true
      upload-tag-name:
        description: >
          If non-empty and `upload-assets` is set to true, the provenance is uploaded to the GitHub
          release identified by the tag name. If a workflow is run on a new tag and `upload-tag-name`
          is non-empty, the new tag is ignored and the value of `upload-tag-name` is used instead to upload
          the assets.
        type: string
        default: ""
        required: false
      prerelease:
        description: "If true, GitHub Release is created as a pre-release."
        required: false
        type: boolean
        default: false
        # TODO: Secrets and Authentication options for the builder-image.
        #      * registry-username
        #      * registry-password
=======
        default: ""
>>>>>>> a59803de
    outputs:
      build-outputs-name:
        description: "The name of the artifact where the generated artifacts are uploaded to the artifact registry."
        value: ${{ jobs.build.outputs.build-outputs-name }}
      attestations-download-name:
        description: >
          Name of the artifact to download all the attestations.

          When run on a `pull_request` trigger, attestations are not signed and have an ".intoto" extension.
          When run on other triggers, attestations are signed and have an "intoto.sigstore" extension.
        value: ${{ jobs.provenance.outputs.provenance-name }}

jobs:
  rng:
    outputs:
      value: ${{ steps.rng.outputs.random }}
    runs-on: ubuntu-latest
    steps:
      - name: Generate random 16-byte value (32-char hex encoded)
        id: rng
        uses: slsa-framework/slsa-github-generator/.github/actions/rng@main

  # This detects the repository and ref of the reusable workflow.
  # For pull request, this gets the referenced slsa-github-generator workflow.
  detect-env:
    outputs:
      repository: ${{ steps.detect.outputs.repository }}
      ref: ${{ steps.detect.outputs.ref }}
      workflow: ${{ steps.detect.outputs.workflow }}
    runs-on: ubuntu-latest
    permissions:
      id-token: write # Needed to detect the current reusable repository and ref.
    steps:
      - name: Detect the builder ref
        id: detect
        uses: slsa-framework/slsa-github-generator/.github/actions/detect-workflow-js@main

  ###################################################################
  #                                                                 #
  #                   Generate builder binary                       #
  #                                                                 #
  ###################################################################
  generate-builder:
    # TODO: would it be convenient to output the builderDependency?
    # TODO: this is a no-op right now. Replace with final builder.
    outputs:
      builder-binary-sha256: ${{ steps.generate.outputs.sha256 }}
    needs: [detect-env, rng]
    runs-on: ubuntu-latest
    steps:
      - name: Generate builder binary
        id: generate
        uses: slsa-framework/slsa-github-generator/.github/actions/generate-builder@main
        with:
          repository: "${{ needs.detect-env.outputs.repository }}"
          ref: "${{ needs.detect-env.outputs.ref }}"
          go-version: 1.19
          # Note: This must be the non-randomized binary name, so that it can be downloaded from the release assets.
          binary: "${{ env.BUILDER_BINARY }}"
          compile-builder: "${{ inputs.compile-builder }}"
          directory: "${{ env.BUILDER_DIR }}"
          allow-private-repository: ${{ inputs.rekor-log-public }}

      - name: Upload builder
        uses: actions/upload-artifact@0b7f8abb1508181956e8e162db84b466c27e18ce # v3.1.2
        with:
          name: "${{ env.BUILDER_BINARY }}-${{ needs.rng.outputs.value }}"
          path: "${{ env.BUILDER_BINARY }}"
          if-no-files-found: error
          retention-days: 5

  ###################################################################
  #                                                                 #
  #     Invoke the builder binary to create a buildDefinition       #
  #                                                                 #
  ###################################################################
  generate-build-definition:
    outputs:
      build-definition-name: ${{ steps.generate.outputs.build-definition-name }}
      build-definition-sha256: ${{ steps.upload.outputs.sha256 }}
    runs-on: ubuntu-latest
    needs: [rng, detect-env, generate-builder]
    steps:
      - uses: actions/checkout@ac593985615ec2ede58e132d2e21d2b1cbd6127c # v3.3.0
      - name: Checkout builder repository
        uses: slsa-framework/slsa-github-generator/.github/actions/secure-builder-checkout@main
        with:
          repository: "${{ needs.detect-env.outputs.repository }}"
          ref: "${{ needs.detect-env.outputs.ref }}"
          path: __BUILDER_CHECKOUT_DIR__

      - name: Download builder
        uses: ./__BUILDER_CHECKOUT_DIR__/.github/actions/secure-download-artifact
        with:
          name: "${{ env.BUILDER_BINARY }}-${{ needs.rng.outputs.value }}"
          path: "${{ env.BUILDER_BINARY }}"
          sha256: "${{ needs.generate-builder.outputs.builder-binary-sha256 }}"
          set-executable: true

      - name: Generate build definition
        id: generate
        # These are the inputs, it may be with: for an action or
        # specified with these env vars.
        env:
          BUILDER_IMAGE: ${{ inputs.builder-image }}
          BUILDER_DIGEST: ${{ inputs.builder-digest }}
          CONFIG_PATH: ${{ inputs.config-path }}
        run: |
          set -euo pipefail

          REF="@${GITHUB_REF}"
          if [[ "${GITHUB_EVENT_NAME}" == "pull_request" ]]; then
            REF=""
          fi

          # Note: this outputs information about resolved arguments, etc.
          # the values are trusted because the compiler is not invoked.
          echo "${GITHUB_WORKSPACE}/${BUILDER_BINARY}" dry-run \
            --build-config-path "${CONFIG_PATH}" \
            --build-definition-path build-definition.json \
            --builder-image "${BUILDER_IMAGE}@${BUILDER_DIGEST}" \
            --git-commit-digest "sha1:${GITHUB_SHA}" \
            --source-repo "git+https://github.com/${GITHUB_REPOSITORY}${REF}"
          "${GITHUB_WORKSPACE}/${BUILDER_BINARY}" dry-run \
            --build-config-path "${CONFIG_PATH}" \
            --build-definition-path build-definition.json \
            --builder-image "${BUILDER_IMAGE}@${BUILDER_DIGEST}" \
            --git-commit-digest "sha1:${GITHUB_SHA}" \
            --source-repo "git+https://github.com/${GITHUB_REPOSITORY}${REF}"

          echo "build-definition-name=build-definition.json" >> $GITHUB_OUTPUT

      - name: Upload the build definition file
        id: upload
        uses: ./__BUILDER_CHECKOUT_DIR__/.github/actions/secure-upload-artifact
        with:
          name: "${{ steps.generate.outputs.build-definition-name }}-${{ needs.rng.outputs.value }}"
          path: "${{ steps.generate.outputs.build-definition-name }}"

  ###################################################################
  #                                                                 #
  #            Build the project and output subjects                #
  #                                                                 #
  ###################################################################
  build:
    # TODO: This may require authentication for the container image.
    runs-on: ubuntu-latest
    outputs:
      # The filename of the SLSA subject outputs file for secure download.
      slsa-outputs-name: ${{ steps.build.outputs.slsa-outputs-name }}
      # The digest of the SLSA subject outputs file for secure download.
      slsa-outputs-sha256: ${{ steps.upload.outputs.sha256 }}
      # The build outputs
      build-outputs-name: ${{ steps.build.outputs.build-outputs-name }}
    needs: [rng, detect-env, generate-builder]
    steps:
      - id: auth
        name: Authenticate to Google Cloud
        if: inputs.gcp-workload-identity-provider != ''
        uses: google-github-actions/auth@ef5d53e30bbcd8d0836f4288f5e50ff3e086997d # v1.0.0
        with:
          token_format: "access_token"
          workload_identity_provider: ${{ inputs.gcp-workload-identity-provider }}
          service_account: ${{ inputs.gcp-service-account }}

      - name: Login
        id: login
        continue-on-error: true
        env:
          UNTRUSTED_IMAGE: "${{ inputs.builder-image }}"
          UNTRUSTED_INPUT_USERNAME: "${{ inputs.registry-username }}"
          UNTRUSTED_SECRET_USERNAME: "${{ secrets.registry-username }}"
          UNTRUSTED_PASSWORD: "${{ secrets.registry-password }}"
          GCP_ACCESS_TOKEN: "${{ steps.auth.outputs.access_token }}"
        run: |
          set -euo pipefail

          # NOTE: Some docker images are of the form <org>/<name>
          # Here we get the first part and check if it has a '.' or ':'
          # character in it to see if it's a domain name.
          # See: https://stackoverflow.com/questions/37861791/how-are-docker-image-names-parsed#37867949
          untrusted_registry="docker.io"
          # NOTE: Do not fail the script if grep does not match.
          maybe_domain=$(echo "${UNTRUSTED_IMAGE}" | cut -f1 -d "/" | { grep -E "\.|:" || true; })
          if [ "${maybe_domain}" != "" ]; then
            untrusted_registry="${maybe_domain}"
          fi

          if [ "${GCP_ACCESS_TOKEN}" != "" ]; then
            username="oauth2accesstoken"
            password="${GCP_ACCESS_TOKEN}"
          else
            username="${UNTRUSTED_SECRET_USERNAME:-${UNTRUSTED_INPUT_USERNAME}}"
            if [ "${username}" == "" ]; then
                # This may be the case for public base images.
                echo "registry-username is not provided, skipping login."
                exit 0
            fi
            # A username is present, so a password must be provided.
            password="${UNTRUSTED_PASSWORD}"
            if [ "${password}" == "" ]; then
                echo "registry-password is required." >&2
                exit 1
            fi
          fi

          echo "login to ${untrusted_registry}"
          docker login "${untrusted_registry}" -u "${username}" -p "${password}"


      - name: Checkout builder repository
        uses: slsa-framework/slsa-github-generator/.github/actions/secure-builder-checkout@main
        with:
          repository: "${{ needs.detect-env.outputs.repository }}"
          ref: "${{ needs.detect-env.outputs.ref }}"
          path: __BUILDER_CHECKOUT_DIR__

      - name: Download builder
        uses: ./__BUILDER_CHECKOUT_DIR__/.github/actions/secure-download-artifact
        with:
          name: "${{ env.BUILDER_BINARY }}-${{ needs.rng.outputs.value }}"
          path: "${{ env.BUILDER_BINARY }}"
          sha256: "${{ needs.generate-builder.outputs.builder-binary-sha256 }}"
          set-executable: true

      - name: Checkout the source repository
        uses: actions/checkout@ac593985615ec2ede58e132d2e21d2b1cbd6127c # v3.3.0
        with:
          fetch-depth: 1
          persist-credentials: false
          path: __PROJECT_CHECKOUT_DIR__

      - name: Run builder binary
        id: build
        working-directory: __PROJECT_CHECKOUT_DIR__
        # These are the inputs, it may be with: for an action or
        # specified with these env vars.
        env:
          BUILDER_IMAGE: ${{ inputs.builder-image }}
          BUILDER_DIGEST: ${{ inputs.builder-digest }}
          CONFIG_PATH: ${{ inputs.config-path }}
          RNG: ${{ needs.rng.outputs.value }}
          PROVENANCE_NAME: ${{ inputs.provenance-name }}
        run: |
          set -euo pipefail

          REF="@${GITHUB_REF}"
          if [[ "${GITHUB_EVENT_NAME}" == "pull_request" ]]; then
            REF=""
          fi

          # Note: this outputs information about resolved arguments, etc.
          # the values are trusted because the compiler is not invoked.
          echo "${GITHUB_WORKSPACE}/${BUILDER_BINARY}" build \
            --build-config-path "${CONFIG_PATH}" \
            --builder-image "${BUILDER_IMAGE}@${BUILDER_DIGEST}" \
            --git-commit-digest "sha1:${GITHUB_SHA}" \
            --source-repo "git+https://github.com/${GITHUB_REPOSITORY}${REF}" \
            --subjects-path subjects.json \
            --output-folder /tmp/build-outputs-${RNG}
          "${GITHUB_WORKSPACE}/${BUILDER_BINARY}" build \
            --build-config-path "${CONFIG_PATH}" \
            --builder-image "${BUILDER_IMAGE}@${BUILDER_DIGEST}" \
            --git-commit-digest "sha1:${GITHUB_SHA}" \
            --source-repo "git+https://github.com/${GITHUB_REPOSITORY}${REF}" \
            --subjects-path subjects.json \
            --output-folder /tmp/build-outputs-${RNG}

          # Construct attestation filename.
          FILENAME=${PROVENANCE_NAME}
          length=$(jq length subjects.json)
          if [[ -z "${FILENAME}" ]]; then
            if [[ "$length" == "1" ]]; then
              FILENAME=$(jq -r '.[0].name' subjects.json).intoto
            else
              FILENAME=multiple.intoto
            fi
          fi

          # Validate the filename extension
          if [[ "${FILENAME}" != *.intoto ]]; then
            echo "expected provenance-name ${FILENAME} to have .intoto extension"
            exit 1
          fi

          cat <<EOF >DATA
          {
            "version": 1,
             "attestations": [
              {
                "name": "${FILENAME}",
                "subjects": []
              }
            ]
          }
          EOF

          cat DATA > output-template.json

          jq --argjson subjects "$(<subjects.json)" '.attestations[0].subjects += $subjects' output-template.json > "${GITHUB_WORKSPACE}"/slsa-layout.json
          echo "slsa-outputs-name=slsa-layout.json" >> $GITHUB_OUTPUT
          echo "build-outputs-name=build-outputs-${RNG}" >> $GITHUB_OUTPUT

      - name: Upload the SLSA outputs file
        id: upload
        uses: ./__BUILDER_CHECKOUT_DIR__/.github/actions/secure-upload-artifact
        with:
          name: "${{ steps.build.outputs.slsa-outputs-name }}-${{ needs.rng.outputs.value }}"
          path: "${{ steps.build.outputs.slsa-outputs-name }}"

      - name: Upload output artifacts
        # TODO(https://github.com/slsa-framework/slsa-github-generator/issues/1655): Use a
        # secure upload or verify this against the SLSA layout file.
        id: upload-artifacts
        uses: actions/upload-artifact@0b7f8abb1508181956e8e162db84b466c27e18ce # v3.1.2
        with:
          name: ${{ steps.build.outputs.build-outputs-name }}
          path: /tmp/build-outputs-${{ needs.rng.outputs.value }}
          if-no-files-found: error

  ###################################################################
  #                                                                 #
  #                Generate the provenance                          #
  #                                                                 #
  ###################################################################
  provenance:
    runs-on: ubuntu-latest
    needs: [rng, detect-env, build, generate-build-definition, generate-builder]
    permissions:
      id-token: write # Needed to create an OIDC token for keyless signing.
      contents: read # Needed to check out the repository.
      actions: read # Needed to read workflow info.
    outputs:
      provenance-name: "${{ env.OUTPUT_FOLDER }}-${{ needs.rng.outputs.value }}"
      provenance-sha256: ${{ steps.upload.outputs.sha256 }}
    steps:
      - name: Checkout builder repository
        uses: slsa-framework/slsa-github-generator/.github/actions/secure-builder-checkout@main
        with:
          repository: "${{ needs.detect-env.outputs.repository }}"
          ref: "${{ needs.detect-env.outputs.ref }}"
          path: __BUILDER_CHECKOUT_DIR__

      - name: Download build definition
        uses: ./__BUILDER_CHECKOUT_DIR__/.github/actions/secure-download-artifact
        with:
          name: "${{ needs.generate-build-definition.outputs.build-definition-name }}-${{ needs.rng.outputs.value }}"
          path: "${{ needs.generate-build-definition.outputs.build-definition-name }}"
          sha256: "${{ needs.generate-build-definition.outputs.build-definition-sha256 }}"

      ###################################################################
      #                1. Create the predicate                          #
      ###################################################################

      - name: Create predicate
        id: predicate
        uses: ./__BUILDER_CHECKOUT_DIR__/.github/actions/create-docker_based-predicate
        with:
          build-definition: "${{ needs.generate-build-definition.outputs.build-definition-name }}"
          binary-sha256: "${{ needs.generate-builder.outputs.builder-binary-sha256 }}"
          binary-uri: "git+https://github.com/${{ needs.detect-env.outputs.repository }}@${{ needs.detect-env.outputs.ref }}"
          builder-id: "https://github.com/${{ needs.detect-env.outputs.repository }}/${{ needs.detect-env.outputs.workflow }}@${{ needs.detect-env.outputs.ref }}"
          output-file: "predicate-${{ needs.rng.outputs.value }}"

      ###################################################################
      #                Generate the intoto attestations                 #
      ###################################################################

      - name: Download SLSA outputs
        uses: ./__BUILDER_CHECKOUT_DIR__/.github/actions/secure-download-artifact
        with:
          name: "${{ needs.build.outputs.slsa-outputs-name }}-${{ needs.rng.outputs.value }}"
          path: "${{ needs.build.outputs.slsa-outputs-name }}"
          sha256: "${{ needs.build.outputs.slsa-outputs-sha256 }}"

      - name: Create attestations
        id: attestations
        uses: ./__BUILDER_CHECKOUT_DIR__/.github/actions/generate-attestations
        with:
          slsa-layout-file: "${{ needs.build.outputs.slsa-outputs-name }}"
          predicate-file: "predicate-${{ needs.rng.outputs.value }}"
          predicate-type: "https://slsa.dev/provenance/v1.0?draft"
          output-folder: "attestations-${{ needs.rng.outputs.value }}"

      - name: Upload unsigned intoto attestations file for pull request
        if: ${{ github.event_name == 'pull_request' }}
        id: upload
        uses: ./__BUILDER_CHECKOUT_DIR__/.github/actions/secure-upload-artifact
        with:
          name: "${{ env.OUTPUT_FOLDER }}-${{ needs.rng.outputs.value }}"
          path: "attestations-${{ needs.rng.outputs.value }}"

      ###################################################################
      #                       Sign the attestation                      #
      ###################################################################

      - name: Sign attestations
        if: ${{ github.event_name != 'pull_request' }}
        id: sign
        uses: ./__BUILDER_CHECKOUT_DIR__/.github/actions/sign-attestations
        with:
          attestations: "attestations-${{ needs.rng.outputs.value }}"
          output-folder: "${{ env.OUTPUT_FOLDER }}-${{ needs.rng.outputs.value }}"

      - name: Upload the signed attestations
        id: upload
        if: ${{ github.event_name != 'pull_request' }}
        uses: ./__BUILDER_CHECKOUT_DIR__/.github/actions/secure-upload-artifact
        with:
          name: "${{ env.OUTPUT_FOLDER }}-${{ needs.rng.outputs.value }}"
          path: "${{ env.OUTPUT_FOLDER }}-${{ needs.rng.outputs.value }}"

  ###################################################################
  #                                                                 #
  #          Upload artifacts and provenance as assets              #
  #                                                                 #
  ###################################################################
  upload-assets:
    permissions:
      contents: write # Needed to write artifacts to a release.
    runs-on: ubuntu-latest
    needs: [build, provenance, detect-env]
    if: inputs.upload-assets && (startsWith(github.ref, 'refs/tags/') || inputs.upload-tag-name != '')
    steps:
      - name: Checkout builder repository
        uses: slsa-framework/slsa-github-generator/.github/actions/secure-builder-checkout@main
        with:
          repository: "${{ needs.detect-env.outputs.repository }}"
          ref: "${{ needs.detect-env.outputs.ref }}"
          path: __BUILDER_CHECKOUT_DIR__

      # TODO(https://github.com/slsa-framework/slsa-github-generator/issues/1655): Investigate
      # use of secure download for a folder of artifacts, or use the SLSA layout files and their
      # checksums.
      - name: Download artifacts
        uses: actions/download-artifact@9bc31d5ccc31df68ecc42ccf4149144866c47d8a # v3.0.2
        with:
          name: "${{ needs.build.outputs.build-outputs-name }}"
          path: "${{ needs.build.outputs.build-outputs-name }}"

      - name: Download provenance
        uses: ./__BUILDER_CHECKOUT_DIR__/.github/actions/secure-download-artifact
        with:
          name: "${{ needs.provenance.outputs.provenance-name }}"
          path: "${{ needs.provenance.outputs.provenance-name }}"
          sha256: "${{ needs.provenance.outputs.provenance-sha256 }}"

      - name: Upload provenance new tag
        uses: softprops/action-gh-release@de2c0eb89ae2a093876385947365aca7b0e5f844 # v0.1.15
        if: startsWith(github.ref, 'refs/tags/') && inputs.upload-tag-name == ''
        id: release-new-tags
        with:
          prerelease: ${{ inputs.prerelease }}
          files: |
            ${{ needs.build.outputs.build-outputs-name }}
            ${{ needs.provenance.outputs.provenance-name }}
      - name: Upload provenance tag name
        uses: softprops/action-gh-release@de2c0eb89ae2a093876385947365aca7b0e5f844 # v0.1.15
        if: inputs.upload-tag-name != ''
        with:
          tag_name: "${{ inputs.upload-tag-name }}"
          files: |
            ${{ needs.build.outputs.build-outputs-name }}/*
            ${{ needs.provenance.outputs.provenance-name }}

  ###################################################################
  #                                                                 #
  #                          Cleanup                                #
  #                                                                 #
  ###################################################################
  cleanup:
    # Deletes internal artifacts
    runs-on: ubuntu-latest
    needs: [rng, generate-build-definition, build, provenance]
    env:
      BUILD_DEFINITION_NAME: ${{ needs.generate-build-definition.outputs.build-definition-name }}
      SLSA_OUTPUTS_NAME: ${{ needs.build.outputs.slsa-outputs-name }}
      RNG: ${{ needs.rng.outputs.value }}
    steps:
      - uses: geekyeggo/delete-artifact@54ab544f12cdb7b71613a16a2b5a37a9ade990af # v2.0.0
        with:
          name: "${{ env.BUILD_DEFINITION_NAME }}-${{ env.RNG }}"
          useGlob: true
      - uses: geekyeggo/delete-artifact@54ab544f12cdb7b71613a16a2b5a37a9ade990af # v2.0.0
        with:
          name: "${{ env.SLSA_OUTPUTS_NAME }}-${{ env.RNG }}"
      - uses: geekyeggo/delete-artifact@54ab544f12cdb7b71613a16a2b5a37a9ade990af # v2.0.0
        with:
          name: "${{ env.BUILDER_BINARY }}-${{ env.RNG }}"<|MERGE_RESOLUTION|>--- conflicted
+++ resolved
@@ -87,24 +87,6 @@
           for multiple artifacts.
         required: false
         type: string
-      registry-username:
-        description: "Username to log into the container registry."
-        type: string
-        required: false
-      gcp-workload-identity-provider:
-        description: >
-          The full identifier of the Workload Identity Provider, including the project
-          number, pool name, and provider name.
-        required: false
-        type: string
-        default: ""
-      gcp-service-account:
-        description: >
-          Email address or unique identifier of the Google Cloud service account for
-          which to generate credentials.
-        required: false
-        type: string
-<<<<<<< HEAD
       upload-assets:
         description: >
           Uploads the artifact and provenance to a GitHub release.
@@ -131,9 +113,24 @@
         # TODO: Secrets and Authentication options for the builder-image.
         #      * registry-username
         #      * registry-password
-=======
+      registry-username:
+        description: "Username to log into the container registry."
+        type: string
+        required: false
+      gcp-workload-identity-provider:
+        description: >
+          The full identifier of the Workload Identity Provider, including the project
+          number, pool name, and provider name.
+        required: false
+        type: string
         default: ""
->>>>>>> a59803de
+      gcp-service-account:
+        description: >
+          Email address or unique identifier of the Google Cloud service account for
+          which to generate credentials.
+        required: false
+        type: string
+        default: ""
     outputs:
       build-outputs-name:
         description: "The name of the artifact where the generated artifacts are uploaded to the artifact registry."
