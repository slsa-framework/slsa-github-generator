# Copyright The GOSST team.
#
# Licensed under the Apache License, Version 2.0 (the "License");
# you may not use this file except in compliance with the License.
# You may obtain a copy of the License at
#
#    http://www.apache.org/licenses/LICENSE-2.0
#
# Unless required by applicable law or agreed to in writing, software
# distributed under the License is distributed on an "AS IS" BASIS,
# WITHOUT WARRANTIES OR CONDITIONS OF ANY KIND, either express or implied.
# See the License for the specific language governing permissions and
# limitations under the License.

name: SLSA Docker-based builder

permissions:
  contents: read

env:
  # Project.
  GENERATED_BINARY_NAME: docker-compiled-binary
  # Builder.
  BUILDER_BINARY: slsa-builder-docker-linux-amd64 # Name of the binary in the release assets.
  BUILDER_DIR: internal/builders/docker # Source directory if we compile the builder.
  # SLSA outputs folder.
  OUTPUT_FOLDER: slsa-outputs
  # Build outputs folder.
  BUILD_OUTPUTS_FOLDER: build-outputs


defaults:
  run:
    shell: bash

###################################################################
#                                                                 #
#            Input and output argument definitions                #
#                                                                 #
###################################################################
on:
  workflow_call:
    inputs:
      builder-image:
        description: >
          The OCI image name of the builder image responsible for
          creating the artifact. This must not include a tag or digest.
        required: true
        type: string
      builder-digest:
        description: >
          The OCI image digest of the builder-image.
          This must be specified in order to fully specify the builder
          image. The image digest is of the form '<alg>:<digest>'
        required: true
        type: string
      config-path:
        description: >
          Path to a configuration file relative to the root of the repository
          containing a command that the builder image should be invoked with and
          optionally, docker options and environment variables.
        required: true
        type: string
      builder-output-path:
        description: >
          Path to the builder's output artifact(s) relative to the root of the Git
          repository.
          Users may specify a single artifact or use a shell-style wildcard
          pattern to match multiple artifacts.
          Defaults to the sub-folder output/.
        required: false
        type: string
        default: 'output/**'
      compile-builder:
        description: "Build the builder from source. This increases build time by ~2m."
        required: false
        type: boolean
        default: false
      private-repository:
        description: "If true, private repositories can post to the public transparency log."
        required: false
        type: boolean
        default: false
        # TODO: Options for requesting and verifying provenance of builder image
        # This will use slsa-verifier and slsa-verifier option.
        #      * request-builder-verification

        # TODO: Secrets and Authentication options for the builder-image.
        #      * registry-username
        #      * registry-password

jobs:
  rng:
    outputs:
      value: ${{ steps.rng.outputs.random }}
    runs-on: ubuntu-latest
    steps:
      - name: Generate random 16-byte value (32-char hex encoded)
        id: rng
        uses: slsa-framework/slsa-github-generator/.github/actions/rng@main

  # This detects the repository and ref of the reusable workflow.
  # For pull request, this gets the head repository and head SHA.
  detect-env:
    outputs:
      repository: ${{ steps.detect.outputs.repository }}
      ref: ${{ steps.detect.outputs.ref }}
      workflow: ${{ steps.detect.outputs.workflow }}
    runs-on: ubuntu-latest
    permissions:
      id-token: write # Needed to detect the current reusable repository and ref.
    steps:
      - name: Detect the builder ref
        id: detect
        uses: slsa-framework/slsa-github-generator/.github/actions/detect-workflow@main

  ###################################################################
  #                                                                 #
  #           Optional: Verify builder-image provenance             #
  #                                                                 #
  ###################################################################
  verify-builder-image:
    # This is a no-op right now.
    outputs:
      verified: ${{ steps.verify.outputs.verified }}
    runs-on: ubuntu-latest
    steps:
      - name: run no-op slsa-verifier
        id: verify
        env:
          BUILDER_IMAGE: ${{ inputs.builder-image }}
          BUILDER_DIGEST: ${{ inputs.builder-digest }}
          SOURCE_URI: octocat/hello-world
        run: |
          echo "verified=false" >> $GITHUB_OUTPUT

  ###################################################################
  #                                                                 #
  #                   Generate builder binary                       #
  #                                                                 #
  ###################################################################
  generate-builder:
    # TODO: would it be convenient to output the builderDependency?
    # TODO: this is a no-op right now. Replace with final builder.
    outputs:
      builder-binary-sha256: ${{ steps.generate.outputs.sha256 }}
    needs: [detect-env, rng]
    runs-on: ubuntu-latest
    steps:
      - name: Generate builder binary
        id: generate
        uses: slsa-framework/slsa-github-generator/.github/actions/generate-builder@main
        with:
          repository: "${{ needs.detect-env.outputs.repository }}"
          ref: "${{ needs.detect-env.outputs.ref }}"
          go-version: 1.19
          # Note: This must be the non-randomized binary name, so that it can be downloaded from the release assets.
          binary: "${{ env.BUILDER_BINARY }}"
          compile-builder: "${{ inputs.compile-builder }}"
          directory: "${{ env.BUILDER_DIR }}"
          allow-private-repository: ${{ inputs.private-repository }}

      - name: Upload builder
        uses: actions/upload-artifact@0b7f8abb1508181956e8e162db84b466c27e18ce # v3.1.2
        with:
          name: "${{ env.BUILDER_BINARY }}-${{ needs.rng.outputs.value }}"
          path: "${{ env.BUILDER_BINARY }}"
          if-no-files-found: error
          retention-days: 5

  ###################################################################
  #                                                                 #
  #     Invoke the builder binary to create a buildDefinition       #
  #                                                                 #
  ###################################################################
  generate-build-definition:
    outputs:
      build-definition-name: ${{ steps.generate.outputs.build-definition-name }}
      build-definition-sha256: ${{ steps.upload.outputs.sha256 }}
    runs-on: ubuntu-latest
    needs: [rng, detect-env, verify-builder-image, generate-builder]
    steps:
      - uses: actions/checkout@ac593985615ec2ede58e132d2e21d2b1cbd6127c # v3.3.0
      - name: Checkout builder repository
        uses: slsa-framework/slsa-github-generator/.github/actions/secure-builder-checkout@main
        with:
          repository: "${{ needs.detect-env.outputs.repository }}"
          ref: "${{ needs.detect-env.outputs.ref }}"
          path: __BUILDER_CHECKOUT_DIR__

      - name: Download builder
        uses: ./__BUILDER_CHECKOUT_DIR__/.github/actions/secure-download-artifact
        with:
          name: "${{ env.BUILDER_BINARY }}-${{ needs.rng.outputs.value }}"
          path: "${{ env.BUILDER_BINARY }}"
          sha256: "${{ needs.generate-builder.outputs.builder-binary-sha256 }}"
          set-executable: true

      - name: Generate build definition
        id: generate
        # These are the inputs, it may be with: for an action or
        # specified with these env vars.
        env:
          BUILDER_IMAGE: ${{ inputs.builder-image }}
          BUILDER_DIGEST: ${{ inputs.builder-digest }}
          CONFIG_PATH: ${{ inputs.config-path }}
        run: |
          set -euo pipefail

          REF="@${GITHUB_REF}"
          if [[ "${GITHUB_EVENT_NAME}" == "pull_request" ]]; then
            REF=""
          fi

          # Note: this outputs information about resolved arguments, etc.
          # the values are trusted because the compiler is not invoked.
          echo "${GITHUB_WORKSPACE}/${BUILDER_BINARY}" dry-run \
            --build-config-path "${CONFIG_PATH}" \
            --build-definition-path build-definition.json \
            --builder-image "${BUILDER_IMAGE}@${BUILDER_DIGEST}" \
            --git-commit-digest "sha1:${GITHUB_SHA}" \
            --source-repo "git+https://github.com/${GITHUB_REPOSITORY}${REF}"
          "${GITHUB_WORKSPACE}/${BUILDER_BINARY}" dry-run \
            --build-config-path "${CONFIG_PATH}" \
            --build-definition-path build-definition.json \
            --builder-image "${BUILDER_IMAGE}@${BUILDER_DIGEST}" \
            --git-commit-digest "sha1:${GITHUB_SHA}" \
            --source-repo "git+https://github.com/${GITHUB_REPOSITORY}${REF}"

          echo "build-definition-name=build-definition.json" >> $GITHUB_OUTPUT

      - name: Upload the build definition file
        id: upload
        uses: ./__BUILDER_CHECKOUT_DIR__/.github/actions/secure-upload-artifact
        with:
          name: "${{ steps.generate.outputs.build-definition-name }}-${{ needs.rng.outputs.value }}"
          path: "${{ steps.generate.outputs.build-definition-name }}"

  ###################################################################
  #                                                                 #
  #            Build the project and output subjects                #
  #                                                                 #
  ###################################################################
  build:
    # TODO: This may require authentication for the container image.
    runs-on: ubuntu-latest
    outputs:
      # The filename of the SLSA subject outputs file for secure download.
      slsa-outputs-name: ${{ steps.build.outputs.slsa-outputs-name }}
      # The digest of the SLSA subject outputs file for secure download.
      slsa-outputs-sha256: ${{ steps.upload.outputs.sha256 }}
    needs: [rng, detect-env, generate-builder]
    steps:
      - name: Checkout builder repository
        uses: slsa-framework/slsa-github-generator/.github/actions/secure-builder-checkout@main
        with:
          repository: "${{ needs.detect-env.outputs.repository }}"
          ref: "${{ needs.detect-env.outputs.ref }}"
          path: __BUILDER_CHECKOUT_DIR__

      - name: Download builder
        uses: ./__BUILDER_CHECKOUT_DIR__/.github/actions/secure-download-artifact
        with:
          name: "${{ env.BUILDER_BINARY }}-${{ needs.rng.outputs.value }}"
          path: "${{ env.BUILDER_BINARY }}"
          sha256: "${{ needs.generate-builder.outputs.builder-binary-sha256 }}"
          set-executable: true

      - name: Checkout the source repository
        uses: actions/checkout@ac593985615ec2ede58e132d2e21d2b1cbd6127c # v3.3.0
        with:
          fetch-depth: 1
          persist-credentials: false
          path: __PROJECT_CHECKOUT_DIR__

      - name: Run builder binary
        id: build
        working-directory: __PROJECT_CHECKOUT_DIR__
        # These are the inputs, it may be with: for an action or
        # specified with these env vars.
        env:
          BUILDER_IMAGE: ${{ inputs.builder-image }}
          BUILDER_DIGEST: ${{ inputs.builder-digest }}
          CONFIG_PATH: ${{ inputs.config-path }}
          RNG: ${{ needs.rng.outputs.value }}

        run: |
          set -euo pipefail

          REF="@${GITHUB_REF}"
          if [[ "${GITHUB_EVENT_NAME}" == "pull_request" ]]; then
            REF=""
          fi

          # Note: this outputs information about resolved arguments, etc.
          # the values are trusted because the compiler is not invoked.
          echo "${GITHUB_WORKSPACE}/${BUILDER_BINARY}" build \
            --build-config-path "${CONFIG_PATH}" \
            --builder-image "${BUILDER_IMAGE}@${BUILDER_DIGEST}" \
            --git-commit-digest "sha1:${GITHUB_SHA}" \
<<<<<<< HEAD
            --source-repo "git+https://github.com/${GITHUB_REPOSITORY}" \
            --subjects-path subjects.json \
            --output-folder /tmp/build-outputs-${RNG}
=======
            --source-repo "git+https://github.com/${GITHUB_REPOSITORY}${REF}" \
            --subjects-path subjects.json
>>>>>>> c965d622
          "${GITHUB_WORKSPACE}/${BUILDER_BINARY}" build \
            --build-config-path "${CONFIG_PATH}" \
            --builder-image "${BUILDER_IMAGE}@${BUILDER_DIGEST}" \
            --git-commit-digest "sha1:${GITHUB_SHA}" \
<<<<<<< HEAD
            --source-repo "git+https://github.com/${GITHUB_REPOSITORY}" \
            --subjects-path subjects.json \
            --output-folder /tmp/build-outputs-${RNG}
=======
            --source-repo "git+https://github.com/${GITHUB_REPOSITORY}${REF}" \
            --subjects-path subjects.json
>>>>>>> c965d622

          cat <<EOF >DATA
          {
            "version": 1,
             "attestations": [
              {
                "name": "attestation.intoto",
                "subjects": []
              }
            ]
          }
          EOF

          cat DATA > output-template.json

          jq --argjson subjects "$(<subjects.json)" '.attestations[0].subjects += $subjects' output-template.json > "${GITHUB_WORKSPACE}"/slsa-outputs.json
          echo "slsa-outputs-name=slsa-outputs.json" >> $GITHUB_OUTPUT

      - name: Upload the SLSA outputs file
        id: upload
        uses: ./__BUILDER_CHECKOUT_DIR__/.github/actions/secure-upload-artifact
        with:
          name: "${{ steps.build.outputs.slsa-outputs-name }}-${{ needs.rng.outputs.value }}"
          path: "${{ steps.build.outputs.slsa-outputs-name }}"

      - name: Upload output artifacts
        id: upload-artifacts
        uses: ./__BUILDER_CHECKOUT_DIR__/.github/actions/secure-upload-artifact
        with:
          name: ${{ env.BUILD_OUTPUTS_FOLDER }}
          path: /tmp/build-outputs-${{ needs.rng.outputs.value }}

  ###################################################################
  #                                                                 #
  #                Generate the provenance                          #
  #                                                                 #
  ###################################################################
  provenance:
    runs-on: ubuntu-latest
    needs: [rng, detect-env, build, generate-build-definition, generate-builder]
    permissions:
      id-token: write # Needed to create an OIDC token for keyless signing.
      contents: read  # Needed to check out the repository.
      actions: read # Needed to read workflow info.
    outputs:
      provenance: ${{ steps.sign.outputs.output-name }}
    steps:
      - name: Checkout builder repository
        uses: slsa-framework/slsa-github-generator/.github/actions/secure-builder-checkout@main
        with:
          repository: "${{ needs.detect-env.outputs.repository }}"
          ref: "${{ needs.detect-env.outputs.ref }}"
          path: __BUILDER_CHECKOUT_DIR__

      - name: Download build definition
        uses: ./__BUILDER_CHECKOUT_DIR__/.github/actions/secure-download-artifact
        with:
          name: "${{ needs.generate-build-definition.outputs.build-definition-name }}-${{ needs.rng.outputs.value }}"
          path: "${{ needs.generate-build-definition.outputs.build-definition-name }}"
          sha256: "${{ needs.generate-build-definition.outputs.build-definition-sha256 }}"

      ###################################################################
      #                1. Create the predicate                          #
      ###################################################################

      - name: Create predicate
        id: predicate
        uses: ./__BUILDER_CHECKOUT_DIR__/.github/actions/create-docker_based-predicate
        with:
          build-definition: "${{ needs.generate-build-definition.outputs.build-definition-name }}"
          binary-sha256: "${{ needs.generate-builder.outputs.builder-binary-sha256 }}"
          binary-uri: "git+https://github.com/${{ needs.detect-env.outputs.repository }}@${{ needs.detect-env.outputs.ref }}"
          builder-id: "https://github.com/${{ needs.detect-env.outputs.repository }}/${{ needs.detect-env.outputs.workflow }}@${{ needs.detect-env.outputs.ref }}"
          output-file: "predicate-${{ needs.rng.outputs.value }}"

      ###################################################################
      #                Generate the intoto attestations                 #
      ###################################################################

      - name: Download SLSA outputs
        uses: ./__BUILDER_CHECKOUT_DIR__/.github/actions/secure-download-artifact
        with:
          name: "${{ needs.build.outputs.slsa-outputs-name }}-${{ needs.rng.outputs.value }}"
          path: "${{ needs.build.outputs.slsa-outputs-name }}"
          sha256: "${{ needs.build.outputs.slsa-outputs-sha256 }}"

      - name: Create attestations
        id: attestations
        uses: ./__BUILDER_CHECKOUT_DIR__/.github/actions/generate-attestations
        with:
          slsa-layout-file: "${{ needs.build.outputs.slsa-outputs-name }}"
          predicate-file: "predicate-${{ needs.rng.outputs.value }}"
          predicate-type: "https://slsa.dev/provenance/v1.0?draft"
          output-folder: "attestations-${{ needs.rng.outputs.value }}"

      - name: Upload unsigned intoto attestations file for pull request
        if: ${{ github.event_name == 'pull_request' }}
        uses: actions/upload-artifact@0b7f8abb1508181956e8e162db84b466c27e18ce # v3.1.2
        with:
          name: "${{ env.OUTPUT_FOLDER }}"
          path: "attestations-${{ needs.rng.outputs.value }}"
          if-no-files-found: error

      ###################################################################
      #                       Sign the attestation                      #
      ###################################################################

      - name: Sign attestations
        if: ${{ github.event_name != 'pull_request' }}
        id: sign
        uses: ./__BUILDER_CHECKOUT_DIR__/.github/actions/sign-attestations
        with:
          attestations: "attestations-${{ needs.rng.outputs.value }}"
          output-folder: "${{ env.OUTPUT_FOLDER }}"

      - name: Upload the signed attestations
        id: upload
        if: ${{ github.event_name != 'pull_request' }}
        uses: actions/upload-artifact@0b7f8abb1508181956e8e162db84b466c27e18ce # v3.1.2
        with:
          name: "${{ env.OUTPUT_FOLDER }}"
          path: "${{ env.OUTPUT_FOLDER }}"
          if-no-files-found: error<|MERGE_RESOLUTION|>--- conflicted
+++ resolved
@@ -298,26 +298,16 @@
             --build-config-path "${CONFIG_PATH}" \
             --builder-image "${BUILDER_IMAGE}@${BUILDER_DIGEST}" \
             --git-commit-digest "sha1:${GITHUB_SHA}" \
-<<<<<<< HEAD
-            --source-repo "git+https://github.com/${GITHUB_REPOSITORY}" \
+            --source-repo "git+https://github.com/${GITHUB_REPOSITORY}${REF}" \
             --subjects-path subjects.json \
             --output-folder /tmp/build-outputs-${RNG}
-=======
-            --source-repo "git+https://github.com/${GITHUB_REPOSITORY}${REF}" \
-            --subjects-path subjects.json
->>>>>>> c965d622
           "${GITHUB_WORKSPACE}/${BUILDER_BINARY}" build \
             --build-config-path "${CONFIG_PATH}" \
             --builder-image "${BUILDER_IMAGE}@${BUILDER_DIGEST}" \
             --git-commit-digest "sha1:${GITHUB_SHA}" \
-<<<<<<< HEAD
-            --source-repo "git+https://github.com/${GITHUB_REPOSITORY}" \
+            --source-repo "git+https://github.com/${GITHUB_REPOSITORY}${REF}" \
             --subjects-path subjects.json \
             --output-folder /tmp/build-outputs-${RNG}
-=======
-            --source-repo "git+https://github.com/${GITHUB_REPOSITORY}${REF}" \
-            --subjects-path subjects.json
->>>>>>> c965d622
 
           cat <<EOF >DATA
           {
