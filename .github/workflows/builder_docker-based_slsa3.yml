# Copyright The GOSST team.
#
# Licensed under the Apache License, Version 2.0 (the "License");
# you may not use this file except in compliance with the License.
# You may obtain a copy of the License at
#
#    http://www.apache.org/licenses/LICENSE-2.0
#
# Unless required by applicable law or agreed to in writing, software
# distributed under the License is distributed on an "AS IS" BASIS,
# WITHOUT WARRANTIES OR CONDITIONS OF ANY KIND, either express or implied.
# See the License for the specific language governing permissions and
# limitations under the License.

name: SLSA Docker-based builder

permissions:
  contents: read

env:
  # Builder.
  BUILDER_BINARY: slsa-builder-docker-linux-amd64 # Name of the binary in the release assets.
  BUILDER_DIR: internal/builders/docker # Source directory if we compile the builder.
  # SLSA outputs folder.
  OUTPUT_FOLDER: slsa-outputs

defaults:
  run:
    shell: bash

###################################################################
#                                                                 #
#            Input and output argument definitions                #
#                                                                 #
###################################################################
on:
  workflow_call:
    secrets:
      registry-username:
        description: >
          Username to log into the container registry. This should only be used for high
          entropy values.

          See https://github.com/slsa-framework/slsa-github-generator/blob/main/internal/builders/docker/README.md#workflow-inputs
      registry-password:
        description: "Password to log in the container registry."
    inputs:
      builder-image:
        description: >
          The OCI image name of the builder image responsible for
          creating the artifact. This must not include a tag or digest.
        required: true
        type: string
      builder-digest:
        description: >
          The OCI image digest of the builder-image.
          This must be specified in order to fully specify the builder
          image. The image digest is of the form '<alg>:<digest>'
        required: true
        type: string
      config-path:
        description: >
          Path to a configuration file relative to the root of the repository
          containing a command that the builder image should be invoked with and
          the path to the output artifacts.
        required: true
        type: string
      compile-builder:
        description: "Build the builder from source. This increases build time by ~2m."
        required: false
        type: boolean
        default: false
      rekor-log-public:
        description: >
          In case of a private GitHub repository, allow publication of your repository
          name on the public Rekor log"
        required: false
        type: boolean
        default: false
      provenance-name:
        description: >
          The artifact name of the signed provenance. The file must have the .intoto
          extension.
          Defaults to <filename>.intoto for single artifact or multiple.intoto.jsonl
          for multiple artifacts.
        required: false
        type: string
      upload-assets:
        description: >
          Uploads the artifact and provenance to a GitHub release.
          If the `upload-tag-name` was provided, then the assets are uploaded to the provided
          input tag. This can be used for workflow_dispatch events. Otherwise, if a new tag triggered
          the workflow, then the assets are uploaded to the triggering tag.
        required: false
        type: boolean
        default: true
      upload-tag-name:
        description: >
          If non-empty and `upload-assets` is set to true, the provenance is uploaded to the GitHub
          release identified by the tag name. If a workflow is run on a new tag and `upload-tag-name`
          is non-empty, the new tag is ignored and the value of `upload-tag-name` is used instead to upload
          the assets.
        type: string
        default: ""
        required: false
      prerelease:
        description: "If true, GitHub Release is created as a pre-release."
        required: false
        type: boolean
        default: false
      registry-username:
        description: "Username to log into the container registry."
        type: string
        required: false
      gcp-workload-identity-provider:
        description: >
          The full identifier of the Workload Identity Provider, including the project
          number, pool name, and provider name.
        required: false
        type: string
        default: ""
      gcp-service-account:
        description: >
          Email address or unique identifier of the Google Cloud service account for
          which to generate credentials.
        required: false
        type: string
        default: ""
      draft-release:
        description: "If true, the release is created as a draft. Defaults to false."
        required: false
        type: boolean
        default: false
    outputs:
      build-outputs-name:
        description: "The name of the artifact where the generated artifacts are uploaded to the artifact registry."
        value: ${{ jobs.build.outputs.build-outputs-name }}
      attestations-download-name:
        description: >
          Name of the artifact to download all the attestations.

          When run on a `pull_request` trigger, attestations are not signed and have an ".intoto" extension.
          When run on other triggers, attestations are signed and have an "intoto.sigstore" extension.
        value: ${{ jobs.provenance.outputs.provenance-name }}

jobs:
  rng:
    outputs:
      value: ${{ steps.rng.outputs.random }}
    runs-on: ubuntu-latest
    steps:
      - name: Generate random 16-byte value (32-char hex encoded)
        id: rng
<<<<<<< HEAD
        uses: slsa-framework/slsa-github-generator/.github/actions/rng@v1.6.0-rc.3
=======
        uses: slsa-framework/slsa-github-generator/.github/actions/rng@main
>>>>>>> af098392

  # This detects the repository and ref of the reusable workflow.
  # For pull request, this gets the referenced slsa-github-generator workflow.
  detect-env:
    outputs:
      repository: ${{ steps.detect.outputs.repository }}
      ref: ${{ steps.detect.outputs.ref }}
      workflow: ${{ steps.detect.outputs.workflow }}
    runs-on: ubuntu-latest
    permissions:
      id-token: write # Needed to detect the current reusable repository and ref.
    steps:
      - name: Detect the builder ref
        id: detect
<<<<<<< HEAD
        uses: slsa-framework/slsa-github-generator/.github/actions/detect-workflow-js@v1.6.0-rc.3
=======
        uses: slsa-framework/slsa-github-generator/.github/actions/detect-workflow-js@main
>>>>>>> af098392

  ###################################################################
  #                                                                 #
  #                   Generate builder binary                       #
  #                                                                 #
  ###################################################################
  generate-builder:
    # TODO: would it be convenient to output the builderDependency?
    # TODO: this is a no-op right now. Replace with final builder.
    outputs:
      builder-binary-sha256: ${{ steps.generate.outputs.sha256 }}
    needs: [detect-env, rng]
    runs-on: ubuntu-latest
    steps:
      - name: Generate builder binary
        id: generate
<<<<<<< HEAD
        uses: slsa-framework/slsa-github-generator/.github/actions/generate-builder@v1.6.0-rc.3
=======
        uses: slsa-framework/slsa-github-generator/.github/actions/generate-builder@main
>>>>>>> af098392
        with:
          repository: "${{ needs.detect-env.outputs.repository }}"
          ref: "${{ needs.detect-env.outputs.ref }}"
          go-version: "1.20"
          # Note: This must be the non-randomized binary name, so that it can be downloaded from the release assets.
          binary: "${{ env.BUILDER_BINARY }}"
          compile-builder: "${{ inputs.compile-builder }}"
          directory: "${{ env.BUILDER_DIR }}"
          allow-private-repository: ${{ inputs.rekor-log-public }}

      - name: Upload builder
        uses: actions/upload-artifact@0b7f8abb1508181956e8e162db84b466c27e18ce # v3.1.2
        with:
          name: "${{ env.BUILDER_BINARY }}-${{ needs.rng.outputs.value }}"
          path: "${{ env.BUILDER_BINARY }}"
          if-no-files-found: error
          retention-days: 5

  ###################################################################
  #                                                                 #
  #     Invoke the builder binary to create a buildDefinition       #
  #                                                                 #
  ###################################################################
  generate-build-definition:
    outputs:
      build-definition-name: ${{ steps.generate.outputs.build-definition-name }}
      build-definition-sha256: ${{ steps.upload.outputs.sha256 }}
    runs-on: ubuntu-latest
    needs: [rng, detect-env, generate-builder]
    steps:
      - uses: actions/checkout@8e5e7e5ab8b370d6c329ec480221332ada57f0ab # v3.5.2
      - name: Checkout builder repository
<<<<<<< HEAD
        uses: slsa-framework/slsa-github-generator/.github/actions/secure-builder-checkout@v1.6.0-rc.3
=======
        uses: slsa-framework/slsa-github-generator/.github/actions/secure-builder-checkout@main
>>>>>>> af098392
        with:
          repository: "${{ needs.detect-env.outputs.repository }}"
          ref: "${{ needs.detect-env.outputs.ref }}"
          path: __BUILDER_CHECKOUT_DIR__

      - name: Download builder
        uses: ./__BUILDER_CHECKOUT_DIR__/.github/actions/secure-download-artifact
        with:
          name: "${{ env.BUILDER_BINARY }}-${{ needs.rng.outputs.value }}"
          path: "${{ env.BUILDER_BINARY }}"
          sha256: "${{ needs.generate-builder.outputs.builder-binary-sha256 }}"
          set-executable: true

      - name: Generate build definition
        id: generate
        # These are the inputs, it may be with: for an action or
        # specified with these env vars.
        env:
          BUILDER_IMAGE: ${{ inputs.builder-image }}
          BUILDER_DIGEST: ${{ inputs.builder-digest }}
          CONFIG_PATH: ${{ inputs.config-path }}
        run: |
          set -euo pipefail

          REF="@${GITHUB_REF}"
          if [[ "${GITHUB_EVENT_NAME}" == "pull_request" ]]; then
            REF=""
          fi

          # Note: this outputs information about resolved arguments, etc.
          # the values are trusted because the compiler is not invoked.
          echo "${GITHUB_WORKSPACE}/${BUILDER_BINARY}" dry-run \
            --build-config-path "${CONFIG_PATH}" \
            --build-definition-path build-definition.json \
            --builder-image "${BUILDER_IMAGE}@${BUILDER_DIGEST}" \
            --git-commit-digest "sha1:${GITHUB_SHA}" \
            --source-repo "git+https://github.com/${GITHUB_REPOSITORY}${REF}" \
            --verbose
          "${GITHUB_WORKSPACE}/${BUILDER_BINARY}" dry-run \
            --build-config-path "${CONFIG_PATH}" \
            --build-definition-path build-definition.json \
            --builder-image "${BUILDER_IMAGE}@${BUILDER_DIGEST}" \
            --git-commit-digest "sha1:${GITHUB_SHA}" \
            --source-repo "git+https://github.com/${GITHUB_REPOSITORY}${REF}" \
            --verbose

          echo "build-definition-name=build-definition.json" >> $GITHUB_OUTPUT

      - name: Upload the build definition file
        id: upload
        uses: ./__BUILDER_CHECKOUT_DIR__/.github/actions/secure-upload-artifact
        with:
          name: "${{ steps.generate.outputs.build-definition-name }}-${{ needs.rng.outputs.value }}"
          path: "${{ steps.generate.outputs.build-definition-name }}"

  ###################################################################
  #                                                                 #
  #            Build the project and output subjects                #
  #                                                                 #
  ###################################################################
  build:
    # TODO: This may require authentication for the container image.
    runs-on: ubuntu-latest
    outputs:
      # The filename of the SLSA subject outputs file for secure download.
      slsa-outputs-name: ${{ steps.build.outputs.slsa-outputs-name }}
      # The digest of the SLSA subject outputs file for secure download.
      slsa-outputs-sha256: ${{ steps.upload.outputs.sha256 }}
      # The build outputs
      build-outputs-name: ${{ steps.build.outputs.build-outputs-name }}
    needs: [rng, detect-env, generate-builder]
    steps:
      - id: auth
        name: Authenticate to Google Cloud
        if: inputs.gcp-workload-identity-provider != ''
        uses: google-github-actions/auth@e8df18b60c5dd38ba618c121b779307266153fbf # v1.1.0
        with:
          token_format: "access_token"
          workload_identity_provider: ${{ inputs.gcp-workload-identity-provider }}
          service_account: ${{ inputs.gcp-service-account }}

      - name: Login
        id: login
        continue-on-error: true
        env:
          UNTRUSTED_IMAGE: "${{ inputs.builder-image }}"
          UNTRUSTED_INPUT_USERNAME: "${{ inputs.registry-username }}"
          UNTRUSTED_SECRET_USERNAME: "${{ secrets.registry-username }}"
          UNTRUSTED_PASSWORD: "${{ secrets.registry-password }}"
          GCP_ACCESS_TOKEN: "${{ steps.auth.outputs.access_token }}"
        run: |
          set -euo pipefail

          # NOTE: Some docker images are of the form <org>/<name>
          # Here we get the first part and check if it has a '.' or ':'
          # character in it to see if it's a domain name.
          # See: https://stackoverflow.com/questions/37861791/how-are-docker-image-names-parsed#37867949
          untrusted_registry="docker.io"
          # NOTE: Do not fail the script if grep does not match.
          maybe_domain=$(echo "${UNTRUSTED_IMAGE}" | cut -f1 -d "/" | { grep -E "\.|:" || true; })
          if [ "${maybe_domain}" != "" ]; then
            untrusted_registry="${maybe_domain}"
          fi

          if [ "${GCP_ACCESS_TOKEN}" != "" ]; then
            username="oauth2accesstoken"
            password="${GCP_ACCESS_TOKEN}"
          else
            username="${UNTRUSTED_SECRET_USERNAME:-${UNTRUSTED_INPUT_USERNAME}}"
            if [ "${username}" == "" ]; then
                # This may be the case for public base images.
                echo "registry-username is not provided, skipping login."
                exit 0
            fi
            # A username is present, so a password must be provided.
            password="${UNTRUSTED_PASSWORD}"
            if [ "${password}" == "" ]; then
                echo "registry-password is required." >&2
                exit 1
            fi
          fi

          echo "login to ${untrusted_registry}"
          docker login "${untrusted_registry}" -u "${username}" -p "${password}"


      - name: Checkout builder repository
<<<<<<< HEAD
        uses: slsa-framework/slsa-github-generator/.github/actions/secure-builder-checkout@v1.6.0-rc.3
=======
        uses: slsa-framework/slsa-github-generator/.github/actions/secure-builder-checkout@main
>>>>>>> af098392
        with:
          repository: "${{ needs.detect-env.outputs.repository }}"
          ref: "${{ needs.detect-env.outputs.ref }}"
          path: __BUILDER_CHECKOUT_DIR__

      - name: Download builder
        uses: ./__BUILDER_CHECKOUT_DIR__/.github/actions/secure-download-artifact
        with:
          name: "${{ env.BUILDER_BINARY }}-${{ needs.rng.outputs.value }}"
          path: "${{ env.BUILDER_BINARY }}"
          sha256: "${{ needs.generate-builder.outputs.builder-binary-sha256 }}"
          set-executable: true

      - name: Checkout the source repository
        uses: actions/checkout@8e5e7e5ab8b370d6c329ec480221332ada57f0ab # v3.5.2
        with:
          fetch-depth: 1
          persist-credentials: false
          path: __PROJECT_CHECKOUT_DIR__

      - name: Run builder binary
        id: build
        working-directory: __PROJECT_CHECKOUT_DIR__
        # These are the inputs, it may be with: for an action or
        # specified with these env vars.
        env:
          BUILDER_IMAGE: ${{ inputs.builder-image }}
          BUILDER_DIGEST: ${{ inputs.builder-digest }}
          CONFIG_PATH: ${{ inputs.config-path }}
          RNG: ${{ needs.rng.outputs.value }}
          PROVENANCE_NAME: ${{ inputs.provenance-name }}
        run: |
          set -euo pipefail

          REF="@${GITHUB_REF}"
          if [[ "${GITHUB_EVENT_NAME}" == "pull_request" ]]; then
            REF=""
          fi

          # Note: this outputs information about resolved arguments, etc.
          # the values are trusted because the compiler is not invoked.
          echo "${GITHUB_WORKSPACE}/${BUILDER_BINARY}" build \
            --build-config-path "${CONFIG_PATH}" \
            --builder-image "${BUILDER_IMAGE}@${BUILDER_DIGEST}" \
            --git-commit-digest "sha1:${GITHUB_SHA}" \
            --source-repo "git+https://github.com/${GITHUB_REPOSITORY}${REF}" \
            --subjects-path subjects.json \
            --output-folder /tmp/build-outputs-${RNG} \
            --verbose
          "${GITHUB_WORKSPACE}/${BUILDER_BINARY}" build \
            --build-config-path "${CONFIG_PATH}" \
            --builder-image "${BUILDER_IMAGE}@${BUILDER_DIGEST}" \
            --git-commit-digest "sha1:${GITHUB_SHA}" \
            --source-repo "git+https://github.com/${GITHUB_REPOSITORY}${REF}" \
            --subjects-path subjects.json \
            --output-folder /tmp/build-outputs-${RNG} \
            --verbose

          # Construct attestation filename.
          FILENAME=${PROVENANCE_NAME}
          length=$(jq length subjects.json)
          if [[ -z "${FILENAME}" ]]; then
            if [[ "$length" == "1" ]]; then
              FILENAME=$(jq -r '.[0].name' subjects.json).intoto
            else
              FILENAME=multiple.intoto
            fi
          fi

          # Validate the filename extension
          if [[ "${FILENAME}" != *.intoto ]]; then
            echo "expected provenance-name ${FILENAME} to have .intoto extension"
            exit 1
          fi

          cat <<EOF >DATA
          {
            "version": 1,
             "attestations": [
              {
                "name": "${FILENAME}",
                "subjects": []
              }
            ]
          }
          EOF

          cat DATA > output-template.json

          jq --argjson subjects "$(<subjects.json)" '.attestations[0].subjects += $subjects' output-template.json > "${GITHUB_WORKSPACE}"/slsa-layout.json
          echo "slsa-outputs-name=slsa-layout.json" >> $GITHUB_OUTPUT
          echo "build-outputs-name=build-outputs-${RNG}" >> $GITHUB_OUTPUT

      - name: Upload the SLSA outputs file
        id: upload
        uses: ./__BUILDER_CHECKOUT_DIR__/.github/actions/secure-upload-artifact
        with:
          name: "${{ steps.build.outputs.slsa-outputs-name }}-${{ needs.rng.outputs.value }}"
          path: "${{ steps.build.outputs.slsa-outputs-name }}"

      - name: Upload output artifacts
        # TODO(https://github.com/slsa-framework/slsa-github-generator/issues/1655): Use a
        # secure upload or verify this against the SLSA layout file.
        id: upload-artifacts
        uses: actions/upload-artifact@0b7f8abb1508181956e8e162db84b466c27e18ce # v3.1.2
        with:
          name: ${{ steps.build.outputs.build-outputs-name }}
          path: /tmp/build-outputs-${{ needs.rng.outputs.value }}
          if-no-files-found: error

  ###################################################################
  #                                                                 #
  #                Generate the provenance                          #
  #                                                                 #
  ###################################################################
  provenance:
    runs-on: ubuntu-latest
    needs: [rng, detect-env, build, generate-build-definition, generate-builder]
    permissions:
      id-token: write # Needed to create an OIDC token for keyless signing.
      contents: read # Needed to check out the repository.
      actions: read # Needed to read workflow info.
    outputs:
      provenance-name: "${{ env.OUTPUT_FOLDER }}-${{ needs.rng.outputs.value }}"
      provenance-sha256: ${{ steps.upload-signed.outputs.sha256 }}
    steps:
      - name: Checkout builder repository
<<<<<<< HEAD
        uses: slsa-framework/slsa-github-generator/.github/actions/secure-builder-checkout@v1.6.0-rc.3
=======
        uses: slsa-framework/slsa-github-generator/.github/actions/secure-builder-checkout@main
>>>>>>> af098392
        with:
          repository: "${{ needs.detect-env.outputs.repository }}"
          ref: "${{ needs.detect-env.outputs.ref }}"
          path: __BUILDER_CHECKOUT_DIR__

      - name: Download build definition
        uses: ./__BUILDER_CHECKOUT_DIR__/.github/actions/secure-download-artifact
        with:
          name: "${{ needs.generate-build-definition.outputs.build-definition-name }}-${{ needs.rng.outputs.value }}"
          path: "${{ needs.generate-build-definition.outputs.build-definition-name }}"
          sha256: "${{ needs.generate-build-definition.outputs.build-definition-sha256 }}"

      ###################################################################
      #                1. Create the predicate                          #
      ###################################################################

      - name: Create predicate
        id: predicate
        uses: ./__BUILDER_CHECKOUT_DIR__/.github/actions/create-docker_based-predicate
        with:
          build-definition: "${{ needs.generate-build-definition.outputs.build-definition-name }}"
          binary-sha256: "${{ needs.generate-builder.outputs.builder-binary-sha256 }}"
          binary-uri: "git+https://github.com/${{ needs.detect-env.outputs.repository }}@${{ needs.detect-env.outputs.ref }}"
          builder-id: "https://github.com/${{ needs.detect-env.outputs.repository }}/${{ needs.detect-env.outputs.workflow }}@${{ needs.detect-env.outputs.ref }}"
          output-file: "predicate-${{ needs.rng.outputs.value }}"

      ###################################################################
      #                Generate the intoto attestations                 #
      ###################################################################

      - name: Download SLSA outputs
        uses: ./__BUILDER_CHECKOUT_DIR__/.github/actions/secure-download-artifact
        with:
          name: "${{ needs.build.outputs.slsa-outputs-name }}-${{ needs.rng.outputs.value }}"
          path: "${{ needs.build.outputs.slsa-outputs-name }}"
          sha256: "${{ needs.build.outputs.slsa-outputs-sha256 }}"

      - name: Create attestations
        id: attestations
        uses: ./__BUILDER_CHECKOUT_DIR__/.github/actions/generate-attestations
        with:
          slsa-layout-file: "${{ needs.build.outputs.slsa-outputs-name }}"
          predicate-file: "predicate-${{ needs.rng.outputs.value }}"
          predicate-type: "https://slsa.dev/provenance/v1"
          output-folder: "attestations-${{ needs.rng.outputs.value }}"

      - name: Upload unsigned intoto attestations file for pull request
        if: ${{ github.event_name == 'pull_request' }}
        id: upload-unsigned
        uses: actions/upload-artifact@0b7f8abb1508181956e8e162db84b466c27e18ce # v3.1.2
        with:
          name: "${{ env.OUTPUT_FOLDER }}-${{ needs.rng.outputs.value }}"
          path: "attestations-${{ needs.rng.outputs.value }}"
          if-no-files-found: error

      ###################################################################
      #                       Sign the attestation                      #
      ###################################################################

      - name: Sign attestations
        if: ${{ github.event_name != 'pull_request' }}
        id: sign
        uses: ./__BUILDER_CHECKOUT_DIR__/.github/actions/sign-attestations
        with:
          attestations: "attestations-${{ needs.rng.outputs.value }}"
          output-folder: "${{ env.OUTPUT_FOLDER }}-${{ needs.rng.outputs.value }}"

      - name: Upload the signed attestations
        id: upload-signed
        if: ${{ github.event_name != 'pull_request' }}
        uses: actions/upload-artifact@0b7f8abb1508181956e8e162db84b466c27e18ce # v3.1.2
        with:
          name: "${{ env.OUTPUT_FOLDER }}-${{ needs.rng.outputs.value }}"
          path: "${{ env.OUTPUT_FOLDER }}-${{ needs.rng.outputs.value }}"
          if-no-files-found: error

  ###################################################################
  #                                                                 #
  #          Upload artifacts and provenance as assets              #
  #                                                                 #
  ###################################################################
  upload-assets:
    permissions:
      contents: write # Needed to write artifacts to a release.
    runs-on: ubuntu-latest
    needs: [build, provenance, detect-env]
    if: inputs.upload-assets && (startsWith(github.ref, 'refs/tags/') || inputs.upload-tag-name != '')
    steps:
      - name: Checkout builder repository
<<<<<<< HEAD
        uses: slsa-framework/slsa-github-generator/.github/actions/secure-builder-checkout@v1.6.0-rc.3
=======
        uses: slsa-framework/slsa-github-generator/.github/actions/secure-builder-checkout@main
>>>>>>> af098392
        with:
          repository: "${{ needs.detect-env.outputs.repository }}"
          ref: "${{ needs.detect-env.outputs.ref }}"
          path: __BUILDER_CHECKOUT_DIR__

      # TODO(https://github.com/slsa-framework/slsa-github-generator/issues/1655): Use the SLSA
      # layout files and their checksums to validate the artifacts.
      - name: Download artifacts
        uses: actions/download-artifact@9bc31d5ccc31df68ecc42ccf4149144866c47d8a # v3.0.2
        with:
          name: "${{ needs.build.outputs.build-outputs-name }}"
          path: "${{ needs.build.outputs.build-outputs-name }}"

      # TODO(https://github.com/slsa-framework/slsa-github-generator/issues/1655): Use the
      # secure-folder-download action.
      - name: Download provenance
        uses: actions/download-artifact@9bc31d5ccc31df68ecc42ccf4149144866c47d8a # v3.0.2
        with:
          name: "${{ needs.provenance.outputs.provenance-name }}"
          path: "${{ needs.provenance.outputs.provenance-name }}"

      - name: Upload provenance new tag
        uses: softprops/action-gh-release@de2c0eb89ae2a093876385947365aca7b0e5f844 # v0.1.15
        if: startsWith(github.ref, 'refs/tags/') && inputs.upload-tag-name == ''
        id: release-new-tags
        with:
          prerelease: ${{ inputs.prerelease }}
          files: |
            ${{ needs.build.outputs.build-outputs-name }}
            ${{ needs.provenance.outputs.provenance-name }}
          draft: ${{ inputs.draft-release }}

      - name: Upload provenance tag name
        uses: softprops/action-gh-release@de2c0eb89ae2a093876385947365aca7b0e5f844 # v0.1.15
        if: inputs.upload-tag-name != ''
        with:
          prerelease: ${{ inputs.prerelease }}
          tag_name: "${{ inputs.upload-tag-name }}"
          files: |
            ${{ needs.build.outputs.build-outputs-name }}/*
            ${{ needs.provenance.outputs.provenance-name }}
          draft: ${{ inputs.draft-release }}

  ###################################################################
  #                                                                 #
  #                          Cleanup                                #
  #                                                                 #
  ###################################################################
  cleanup:
    # Deletes internal artifacts
    runs-on: ubuntu-latest
    needs: [rng, generate-build-definition, build, provenance]
    env:
      BUILD_DEFINITION_NAME: ${{ needs.generate-build-definition.outputs.build-definition-name }}
      SLSA_OUTPUTS_NAME: ${{ needs.build.outputs.slsa-outputs-name }}
      RNG: ${{ needs.rng.outputs.value }}
    steps:
      - uses: geekyeggo/delete-artifact@54ab544f12cdb7b71613a16a2b5a37a9ade990af # v2.0.0
        with:
          name: "${{ env.BUILD_DEFINITION_NAME }}-${{ env.RNG }}"
          useGlob: true
      - uses: geekyeggo/delete-artifact@54ab544f12cdb7b71613a16a2b5a37a9ade990af # v2.0.0
        with:
          name: "${{ env.SLSA_OUTPUTS_NAME }}-${{ env.RNG }}"
      - uses: geekyeggo/delete-artifact@54ab544f12cdb7b71613a16a2b5a37a9ade990af # v2.0.0
        with:
          name: "${{ env.BUILDER_BINARY }}-${{ env.RNG }}"<|MERGE_RESOLUTION|>--- conflicted
+++ resolved
@@ -151,11 +151,7 @@
     steps:
       - name: Generate random 16-byte value (32-char hex encoded)
         id: rng
-<<<<<<< HEAD
-        uses: slsa-framework/slsa-github-generator/.github/actions/rng@v1.6.0-rc.3
-=======
         uses: slsa-framework/slsa-github-generator/.github/actions/rng@main
->>>>>>> af098392
 
   # This detects the repository and ref of the reusable workflow.
   # For pull request, this gets the referenced slsa-github-generator workflow.
@@ -170,11 +166,7 @@
     steps:
       - name: Detect the builder ref
         id: detect
-<<<<<<< HEAD
-        uses: slsa-framework/slsa-github-generator/.github/actions/detect-workflow-js@v1.6.0-rc.3
-=======
         uses: slsa-framework/slsa-github-generator/.github/actions/detect-workflow-js@main
->>>>>>> af098392
 
   ###################################################################
   #                                                                 #
@@ -191,11 +183,7 @@
     steps:
       - name: Generate builder binary
         id: generate
-<<<<<<< HEAD
-        uses: slsa-framework/slsa-github-generator/.github/actions/generate-builder@v1.6.0-rc.3
-=======
         uses: slsa-framework/slsa-github-generator/.github/actions/generate-builder@main
->>>>>>> af098392
         with:
           repository: "${{ needs.detect-env.outputs.repository }}"
           ref: "${{ needs.detect-env.outputs.ref }}"
@@ -228,11 +216,7 @@
     steps:
       - uses: actions/checkout@8e5e7e5ab8b370d6c329ec480221332ada57f0ab # v3.5.2
       - name: Checkout builder repository
-<<<<<<< HEAD
-        uses: slsa-framework/slsa-github-generator/.github/actions/secure-builder-checkout@v1.6.0-rc.3
-=======
         uses: slsa-framework/slsa-github-generator/.github/actions/secure-builder-checkout@main
->>>>>>> af098392
         with:
           repository: "${{ needs.detect-env.outputs.repository }}"
           ref: "${{ needs.detect-env.outputs.ref }}"
@@ -360,11 +344,7 @@
 
 
       - name: Checkout builder repository
-<<<<<<< HEAD
-        uses: slsa-framework/slsa-github-generator/.github/actions/secure-builder-checkout@v1.6.0-rc.3
-=======
         uses: slsa-framework/slsa-github-generator/.github/actions/secure-builder-checkout@main
->>>>>>> af098392
         with:
           repository: "${{ needs.detect-env.outputs.repository }}"
           ref: "${{ needs.detect-env.outputs.ref }}"
@@ -492,11 +472,7 @@
       provenance-sha256: ${{ steps.upload-signed.outputs.sha256 }}
     steps:
       - name: Checkout builder repository
-<<<<<<< HEAD
-        uses: slsa-framework/slsa-github-generator/.github/actions/secure-builder-checkout@v1.6.0-rc.3
-=======
         uses: slsa-framework/slsa-github-generator/.github/actions/secure-builder-checkout@main
->>>>>>> af098392
         with:
           repository: "${{ needs.detect-env.outputs.repository }}"
           ref: "${{ needs.detect-env.outputs.ref }}"
@@ -586,11 +562,7 @@
     if: inputs.upload-assets && (startsWith(github.ref, 'refs/tags/') || inputs.upload-tag-name != '')
     steps:
       - name: Checkout builder repository
-<<<<<<< HEAD
-        uses: slsa-framework/slsa-github-generator/.github/actions/secure-builder-checkout@v1.6.0-rc.3
-=======
         uses: slsa-framework/slsa-github-generator/.github/actions/secure-builder-checkout@main
->>>>>>> af098392
         with:
           repository: "${{ needs.detect-env.outputs.repository }}"
           ref: "${{ needs.detect-env.outputs.ref }}"
