# Copyright 2022 SLSA Authors
#
# Licensed under the Apache License, Version 2.0 (the "License");
# you may not use this file except in compliance with the License.
# You may obtain a copy of the License at
#
#    http://www.apache.org/licenses/LICENSE-2.0
#
# Unless required by applicable law or agreed to in writing, software
# distributed under the License is distributed on an "AS IS" BASIS,
# WITHOUT WARRANTIES OR CONDITIONS OF ANY KIND, either express or implied.
# See the License for the specific language governing permissions and
# limitations under the License.

# This is a version of the delegator workflow that requires as few permissions
# as possible. TRWs may use this workflow so that they may request fewer
# GITHUB_TOKEN permissions from end-users.

name: SLSA low-permission builder delegator

permissions: {}

defaults:
  run:
    shell: bash

env:
  SLSA_OUTPUTS_DIR: __SLSA_OUTPUTS_DIR__
  SLSA_ARTIFACTS_FILE: artifacts-layout.json
  SLSA_PREDICATE_FILE: predicate.json

on:
  workflow_call:
    # Optional secrets provided as arguments are passed as inputs to the callback Action.
    secrets:
      secret1:
      secret2:
      secret3:
      secret4:
      secret5:
      secret6:
      secret7:
      secret8:
      secret9:
      secret10:
      secret11:
      secret12:
      secret13:
      secret14:
      secret15:

    # Inputs provided as arguments are passed as inputs to the callback Action,
    # formatted as a map.
    inputs:
      slsa-token:
        description: "The signed SLSA token identifying the request"
        required: true
        type: string

    # Outputs are provided to the caller TRW.
    outputs:
      # This contains all the ouputs of the callback Action, formatted as a map.
      build-artifacts-outputs:
        description: "The outputs from the build-artitacts Action, unchanged."
        value: ${{ jobs.build-artifacts-ubuntu.outputs.outputs }}

      # This is an output from the framework.
      attestations-download-name:
        description: >
          Name of the artifact to download all the attestations.

          When run on a `pull_request` trigger, attestations are not signed and have an ".intoto" extension.
          When run on other triggers, attestations are signed and have an "intoto.sigstore" extension.
        value: ${{ jobs.generate-provenance.outputs.attestations-download-name }}

      attestations-download-sha256:
        description: >
          The sha256 digest of the attestations.

          Users should verify the download against this digest to prevent tampering.
        value: ${{ jobs.generate-provenance.outputs.attestations-download-sha256 }}

jobs:
  # rng generates a random number to avoid name collision in artifacts
  # when multiple workflows run concurrently.
  rng:
    outputs:
      value: ${{ steps.rng.outputs.random }}
    runs-on: ubuntu-latest
    steps:
      - name: Generate random 16-byte value (32-char hex encoded)
        id: rng
<<<<<<< HEAD
        uses: slsa-framework/slsa-github-generator/.github/actions/rng@v1.6.0-rc.3
=======
        uses: slsa-framework/slsa-github-generator/.github/actions/rng@main
>>>>>>> af098392

  # verify-token verifies the slsa token.
  verify-token:
    runs-on: ubuntu-latest
    needs: [rng]
    permissions:
      actions: read # For getting workflow run on private repos.
    outputs:
      slsa-verified-token: ${{ steps.verify.outputs.slsa-verified-token }}
      tool-repository: ${{ steps.verify.outputs.tool-repository }}
      tool-ref: ${{ steps.verify.outputs.tool-ref }}
      predicate-sha256: ${{ steps.upload.outputs.sha256 }}
    steps:
      - name: Verify token
        id: verify
<<<<<<< HEAD
        uses: slsa-framework/slsa-github-generator/.github/actions/verify-token@v1.6.0-rc.3
=======
        uses: slsa-framework/slsa-github-generator/.github/actions/verify-token@main
>>>>>>> af098392
        with:
          slsa-workflow-recipient: "delegator_lowperms-generic_slsa3.yml"
          slsa-unverified-token: ${{ inputs.slsa-token }}
          output-predicate: ${{ env.SLSA_PREDICATE_FILE }}

      - name: Upload predicate
        id: upload
<<<<<<< HEAD
        uses: slsa-framework/slsa-github-generator/.github/actions/secure-upload-artifact@v1.6.0-rc.3
=======
        uses: slsa-framework/slsa-github-generator/.github/actions/secure-upload-artifact@main
>>>>>>> af098392
        with:
          name: "${{ needs.rng.outputs.value }}-${{ env.SLSA_PREDICATE_FILE }}"
          path: ${{ env.SLSA_PREDICATE_FILE }}

  # privacy-check verifies that the user has agreed for their repository name to be made public, via the rekor log.
  privacy-check:
    needs: [rng, verify-token]
    runs-on: ubuntu-latest
    steps:
      - name: Check private repos
<<<<<<< HEAD
        uses: slsa-framework/slsa-github-generator/.github/actions/privacy-check@v1.6.0-rc.3
=======
        uses: slsa-framework/slsa-github-generator/.github/actions/privacy-check@main
>>>>>>> af098392
        with:
          error_message: "Repository is private. The workflow has halted in order to keep the repository name from being exposed in the public transparency log. Set 'private-repository' to override."
          override: ${{ fromJson(needs.verify-token.outputs.slsa-verified-token).builder.rekor_log_public }}

  # build-artifacts-ubuntu builds the projects.
  build-artifacts-ubuntu:
    needs: [rng, verify-token, privacy-check]
    if: fromJson(needs.verify-token.outputs.slsa-verified-token).builder.runner_label == 'ubuntu-latest'
    outputs:
      outputs: ${{ toJson(steps.build-artifacts-action.outputs) }}
      artifacts-layout-sha256: ${{ steps.upload.outputs.sha256 }}
    runs-on: ubuntu-latest
    permissions:
      contents: read # To checkout private repos.
    steps:
      - name: debug
        env:
          TOKEN: ${{ toJson(needs.verify-token.outputs.slsa-verified-token) }}
          RUNNER: ${{ fromJson(needs.verify-token.outputs.slsa-verified-token).builder.runner_label }}
        run: |
          echo "$TOKEN: $TOKEN"
          echo "$RUNNER: $RUNNER"

      - name: Checkout the tool repository
<<<<<<< HEAD
        uses: slsa-framework/slsa-github-generator/.github/actions/secure-builder-checkout@v1.6.0-rc.3
=======
        uses: slsa-framework/slsa-github-generator/.github/actions/secure-builder-checkout@main
>>>>>>> af098392
        with:
          repository: ${{ needs.verify-token.outputs.tool-repository }}
          ref: ${{ needs.verify-token.outputs.tool-ref }}
          path: __TOOL_CHECKOUT_DIR__
      - run: mv ./__TOOL_CHECKOUT_DIR__ ../__TOOL_CHECKOUT_DIR__

      - name: Setup Action directory
        env:
          ACTION_PATH: ${{ fromJson(needs.verify-token.outputs.slsa-verified-token).tool.actions.build_artifacts.path }}
        run: |
          set -euo pipefail

          mkdir -p ../__TOOL_ACTION_DIR__
          mv ../__TOOL_CHECKOUT_DIR__/"$ACTION_PATH"/* ../__TOOL_ACTION_DIR__/

          # Create the output directory.
          mkdir "../$SLSA_OUTPUTS_DIR"

          # Print for debugging
          echo "ACTION_PATH=$ACTION_PATH"
          tree

      - name: Checkout the project repository
<<<<<<< HEAD
        uses: slsa-framework/slsa-github-generator/.github/actions/secure-project-checkout@v1.6.0-rc.3
=======
        uses: slsa-framework/slsa-github-generator/.github/actions/secure-project-checkout@main
        with:
          fetch-depth: ${{ toJson(needs.verify-token.outputs.slsa-verified-token).source.checkout.fetch_depth }}
>>>>>>> af098392

      # NOTE: This calls the Action defined in the slsa-token.
      - name: Build artifacts
        id: build-artifacts-action
        uses: ./../__TOOL_ACTION_DIR__
        with:
          slsa-workflow-inputs: ${{ toJson(fromJson(needs.verify-token.outputs.slsa-verified-token).tool.inputs) }}
          slsa-layout-file: ../${{ env.SLSA_OUTPUTS_DIR }}/${{ env.SLSA_ARTIFACTS_FILE }}
          slsa-workflow-secret1: ${{ secrets.secret1 }}
          slsa-workflow-secret2: ${{ secrets.secret2 }}
          slsa-workflow-secret3: ${{ secrets.secret3 }}
          slsa-workflow-secret4: ${{ secrets.secret4 }}
          slsa-workflow-secret5: ${{ secrets.secret5 }}
          slsa-workflow-secret6: ${{ secrets.secret6 }}
          slsa-workflow-secret7: ${{ secrets.secret7 }}
          slsa-workflow-secret8: ${{ secrets.secret8 }}
          slsa-workflow-secret9: ${{ secrets.secret9 }}
          slsa-workflow-secret10: ${{ secrets.secret10 }}
          slsa-workflow-secret11: ${{ secrets.secret11 }}
          slsa-workflow-secret12: ${{ secrets.secret12 }}
          slsa-workflow-secret13: ${{ secrets.secret13 }}
          slsa-workflow-secret14: ${{ secrets.secret14 }}
          slsa-workflow-secret15: ${{ secrets.secret15 }}

      - name: debug
        env:
          OUTPUTS: ${{ toJson(steps.build-artifacts-action.outputs) }}
        run: |
          echo "OUTPUTS: $OUTPUTS"

      # NOTE: Needed to upload the file.
      - name: Move artifact layout file to workspace
        run: |
          set -euo pipefail
          mv "../${{ env.SLSA_OUTPUTS_DIR }}/${{ env.SLSA_ARTIFACTS_FILE }}" "${{ env.SLSA_ARTIFACTS_FILE }}"

      - name: Upload artifact layout file
        id: upload
<<<<<<< HEAD
        uses: slsa-framework/slsa-github-generator/.github/actions/secure-upload-artifact@v1.6.0-rc.3
=======
        uses: slsa-framework/slsa-github-generator/.github/actions/secure-upload-artifact@main
>>>>>>> af098392
        with:
          name: "${{ needs.rng.outputs.value }}-${{ env.SLSA_ARTIFACTS_FILE }}"
          path: "${{ env.SLSA_ARTIFACTS_FILE }}"

  # generate-provenance generates and signs the provenance.
  generate-provenance:
    needs: [rng, verify-token, privacy-check, build-artifacts-ubuntu]
    outputs:
      attestations-download-name: "${{ needs.rng.outputs.value }}-slsa-attestations"
      attestations-download-sha256: "${{ steps.upload.outputs.sha256 }}"
    permissions:
      id-token: write # Needed to sign
    runs-on: ubuntu-latest
    steps:
      - name: Download the artifact layout file
<<<<<<< HEAD
        uses: slsa-framework/slsa-github-generator/.github/actions/secure-download-artifact@v1.6.0-rc.3
=======
        uses: slsa-framework/slsa-github-generator/.github/actions/secure-download-artifact@main
>>>>>>> af098392
        with:
          name: "${{ needs.rng.outputs.value }}-${{ env.SLSA_ARTIFACTS_FILE }}"
          path: "${{ env.SLSA_ARTIFACTS_FILE }}"
          sha256: ${{ needs.build-artifacts-ubuntu.outputs.artifacts-layout-sha256 }}

      - name: Download the predicate file
<<<<<<< HEAD
        uses: slsa-framework/slsa-github-generator/.github/actions/secure-download-artifact@v1.6.0-rc.3
=======
        uses: slsa-framework/slsa-github-generator/.github/actions/secure-download-artifact@main
>>>>>>> af098392
        with:
          name: "${{ needs.rng.outputs.value }}-${{ env.SLSA_PREDICATE_FILE }}"
          path: ${{ env.SLSA_PREDICATE_FILE }}
          sha256: ${{ needs.verify-token.outputs.predicate-sha256 }}

      - name: debug
        run: |
          echo "predicate file: $(cat ${{ env.SLSA_PREDICATE_FILE }})"
          echo "artifact file: $(cat ${{ env.SLSA_ARTIFACTS_FILE }})"

      - name: Set predicate-type
        id: predicate-type
        env:
          SLSA_VERSION: ${{ fromJson(needs.verify-token.outputs.slsa-verified-token).slsaVersion }}
        run: |
          case "$SLSA_VERSION" in
            "v0.2")
              echo "predicate-type=https://slsa.dev/provenance/v0.2" >> "$GITHUB_OUTPUT"
              ;;
            "v1-rc1")
              echo "predicate-type=https://slsa.dev/provenance/v1-rc1" >> "$GITHUB_OUTPUT"
              ;;
            *)
              >&2 echo "Error: unknown SLSA version: ${SLSA_VERSION}"
              exit 1
          esac

      - name: Generate attestations
        id: attestations
<<<<<<< HEAD
        uses: slsa-framework/slsa-github-generator/.github/actions/generate-attestations@v1.6.0-rc.3
=======
        uses: slsa-framework/slsa-github-generator/.github/actions/generate-attestations@main
>>>>>>> af098392
        with:
          slsa-layout-file: ${{ env.SLSA_ARTIFACTS_FILE }}
          predicate-type: ${{ steps.predicate-type.outputs.predicate-type }}
          predicate-file: ${{ env.SLSA_PREDICATE_FILE }}
          output-folder: attestations

      - name: Sign attestations
        id: sign
<<<<<<< HEAD
        uses: slsa-framework/slsa-github-generator/.github/actions/sign-attestations@v1.6.0-rc.3
=======
        uses: slsa-framework/slsa-github-generator/.github/actions/sign-attestations@main
>>>>>>> af098392
        with:
          attestations: attestations
          output-folder: "${{ needs.rng.outputs.value }}-slsa-attestations"

      - name: Upload attestations
        id: upload
        uses: slsa-framework/slsa-github-generator/.github/actions/secure-upload-folder@main
        with:
          name: "${{ needs.rng.outputs.value }}-slsa-attestations"
          path: "${{ needs.rng.outputs.value }}-slsa-attestations"

  # cleanup deletes internal artifacts used by the delegator workflow
  cleanup:
    runs-on: ubuntu-latest
    needs: [rng, generate-provenance]
    env:
      RNG: ${{ needs.rng.outputs.value }}
    steps:
      - uses: geekyeggo/delete-artifact@54ab544f12cdb7b71613a16a2b5a37a9ade990af # v2.0.0
        with:
          name: "${{ env.RNG }}-${{ env.SLSA_PREDICATE_FILE }}"
      - uses: geekyeggo/delete-artifact@54ab544f12cdb7b71613a16a2b5a37a9ade990af # v2.0.0
        with:
          name: "${{ env.RNG }}-${{ env.SLSA_ARTIFACTS_FILE }}"<|MERGE_RESOLUTION|>--- conflicted
+++ resolved
@@ -90,11 +90,7 @@
     steps:
       - name: Generate random 16-byte value (32-char hex encoded)
         id: rng
-<<<<<<< HEAD
-        uses: slsa-framework/slsa-github-generator/.github/actions/rng@v1.6.0-rc.3
-=======
         uses: slsa-framework/slsa-github-generator/.github/actions/rng@main
->>>>>>> af098392
 
   # verify-token verifies the slsa token.
   verify-token:
@@ -110,11 +106,7 @@
     steps:
       - name: Verify token
         id: verify
-<<<<<<< HEAD
-        uses: slsa-framework/slsa-github-generator/.github/actions/verify-token@v1.6.0-rc.3
-=======
         uses: slsa-framework/slsa-github-generator/.github/actions/verify-token@main
->>>>>>> af098392
         with:
           slsa-workflow-recipient: "delegator_lowperms-generic_slsa3.yml"
           slsa-unverified-token: ${{ inputs.slsa-token }}
@@ -122,11 +114,7 @@
 
       - name: Upload predicate
         id: upload
-<<<<<<< HEAD
-        uses: slsa-framework/slsa-github-generator/.github/actions/secure-upload-artifact@v1.6.0-rc.3
-=======
         uses: slsa-framework/slsa-github-generator/.github/actions/secure-upload-artifact@main
->>>>>>> af098392
         with:
           name: "${{ needs.rng.outputs.value }}-${{ env.SLSA_PREDICATE_FILE }}"
           path: ${{ env.SLSA_PREDICATE_FILE }}
@@ -137,11 +125,7 @@
     runs-on: ubuntu-latest
     steps:
       - name: Check private repos
-<<<<<<< HEAD
-        uses: slsa-framework/slsa-github-generator/.github/actions/privacy-check@v1.6.0-rc.3
-=======
         uses: slsa-framework/slsa-github-generator/.github/actions/privacy-check@main
->>>>>>> af098392
         with:
           error_message: "Repository is private. The workflow has halted in order to keep the repository name from being exposed in the public transparency log. Set 'private-repository' to override."
           override: ${{ fromJson(needs.verify-token.outputs.slsa-verified-token).builder.rekor_log_public }}
@@ -166,11 +150,7 @@
           echo "$RUNNER: $RUNNER"
 
       - name: Checkout the tool repository
-<<<<<<< HEAD
-        uses: slsa-framework/slsa-github-generator/.github/actions/secure-builder-checkout@v1.6.0-rc.3
-=======
         uses: slsa-framework/slsa-github-generator/.github/actions/secure-builder-checkout@main
->>>>>>> af098392
         with:
           repository: ${{ needs.verify-token.outputs.tool-repository }}
           ref: ${{ needs.verify-token.outputs.tool-ref }}
@@ -194,13 +174,9 @@
           tree
 
       - name: Checkout the project repository
-<<<<<<< HEAD
-        uses: slsa-framework/slsa-github-generator/.github/actions/secure-project-checkout@v1.6.0-rc.3
-=======
         uses: slsa-framework/slsa-github-generator/.github/actions/secure-project-checkout@main
         with:
           fetch-depth: ${{ toJson(needs.verify-token.outputs.slsa-verified-token).source.checkout.fetch_depth }}
->>>>>>> af098392
 
       # NOTE: This calls the Action defined in the slsa-token.
       - name: Build artifacts
@@ -239,11 +215,7 @@
 
       - name: Upload artifact layout file
         id: upload
-<<<<<<< HEAD
-        uses: slsa-framework/slsa-github-generator/.github/actions/secure-upload-artifact@v1.6.0-rc.3
-=======
         uses: slsa-framework/slsa-github-generator/.github/actions/secure-upload-artifact@main
->>>>>>> af098392
         with:
           name: "${{ needs.rng.outputs.value }}-${{ env.SLSA_ARTIFACTS_FILE }}"
           path: "${{ env.SLSA_ARTIFACTS_FILE }}"
@@ -259,22 +231,14 @@
     runs-on: ubuntu-latest
     steps:
       - name: Download the artifact layout file
-<<<<<<< HEAD
-        uses: slsa-framework/slsa-github-generator/.github/actions/secure-download-artifact@v1.6.0-rc.3
-=======
         uses: slsa-framework/slsa-github-generator/.github/actions/secure-download-artifact@main
->>>>>>> af098392
         with:
           name: "${{ needs.rng.outputs.value }}-${{ env.SLSA_ARTIFACTS_FILE }}"
           path: "${{ env.SLSA_ARTIFACTS_FILE }}"
           sha256: ${{ needs.build-artifacts-ubuntu.outputs.artifacts-layout-sha256 }}
 
       - name: Download the predicate file
-<<<<<<< HEAD
-        uses: slsa-framework/slsa-github-generator/.github/actions/secure-download-artifact@v1.6.0-rc.3
-=======
         uses: slsa-framework/slsa-github-generator/.github/actions/secure-download-artifact@main
->>>>>>> af098392
         with:
           name: "${{ needs.rng.outputs.value }}-${{ env.SLSA_PREDICATE_FILE }}"
           path: ${{ env.SLSA_PREDICATE_FILE }}
@@ -304,11 +268,7 @@
 
       - name: Generate attestations
         id: attestations
-<<<<<<< HEAD
-        uses: slsa-framework/slsa-github-generator/.github/actions/generate-attestations@v1.6.0-rc.3
-=======
         uses: slsa-framework/slsa-github-generator/.github/actions/generate-attestations@main
->>>>>>> af098392
         with:
           slsa-layout-file: ${{ env.SLSA_ARTIFACTS_FILE }}
           predicate-type: ${{ steps.predicate-type.outputs.predicate-type }}
@@ -317,11 +277,7 @@
 
       - name: Sign attestations
         id: sign
-<<<<<<< HEAD
-        uses: slsa-framework/slsa-github-generator/.github/actions/sign-attestations@v1.6.0-rc.3
-=======
         uses: slsa-framework/slsa-github-generator/.github/actions/sign-attestations@main
->>>>>>> af098392
         with:
           attestations: attestations
           output-folder: "${{ needs.rng.outputs.value }}-slsa-attestations"
