--- conflicted
+++ resolved
@@ -87,13 +87,8 @@
         with:
           go-version-file: "go.mod"
       - env:
-<<<<<<< HEAD
-          GOLANGCI_LINT_VERSION: "1.60.3"
-          GOLANGCI_LINT_CHECKSUM: "4037af8122871f401ed874852a471e54f147ff8ce80f5a304e020503bdb806ef"
-=======
           GOLANGCI_LINT_VERSION: "1.61.0"
           GOLANGCI_LINT_CHECKSUM: "77cb0af99379d9a21d5dc8c38364d060e864a01bd2f3e30b5e8cc550c3a54111"
->>>>>>> edb0d822
         run: |
           set -euo pipefail
 
