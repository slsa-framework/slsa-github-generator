--- conflicted
+++ resolved
@@ -31,16 +31,11 @@
   formatting:
     runs-on: ubuntu-latest
     steps:
-<<<<<<< HEAD
       - uses: actions/checkout@b4ffde65f46336ab88eb53be808477a3936bae11 # v4.1.1
       - uses: actions/setup-go@cdcb36043654635271a94b9a6d1392de5bb323a7 # v5.0.1
         with:
           go-version: "1.22.3"
       - uses: actions/setup-node@5e21ff4d9bc1a8cf6de233a3057d20ec6b3fb69d # v3.8.1
-=======
-      - uses: actions/checkout@a5ac7e51b41094c92402da3b24376905380afc29 # v4.1.6
-      - uses: actions/setup-node@60edb5dd545a775178f52524783378180af0d1f8 # v4.0.2
->>>>>>> 70b0fb9b
         with:
           node-version: 20
 
@@ -78,21 +73,11 @@
   markdownlint:
     runs-on: ubuntu-latest
     steps:
-<<<<<<< HEAD
-      - uses: actions/checkout@b4ffde65f46336ab88eb53be808477a3936bae11 # v4.1.1
-      - uses: actions/setup-node@5e21ff4d9bc1a8cf6de233a3057d20ec6b3fb69d # v3.8.1
+      - uses: actions/checkout@a5ac7e51b41094c92402da3b24376905380afc29 # v4.1.6
+      - uses: actions/setup-node@60edb5dd545a775178f52524783378180af0d1f8 # v4.0.2
         with:
           node-version: 20
       - run: make markdownlint
-=======
-      - uses: actions/setup-node@60edb5dd545a775178f52524783378180af0d1f8 # v4.0.2
-        with:
-          node-version: 20
-      - uses: actions/checkout@a5ac7e51b41094c92402da3b24376905380afc29 # v4.1.6
-      - run: make markdown-toc
-      - name: markdown-toc
-        run: ./.github/workflows/scripts/pre-submit.markdown/markdown-toc.sh
->>>>>>> 70b0fb9b
 
   golangci-lint:
     runs-on: ubuntu-latest
@@ -187,29 +172,4 @@
       - uses: actions/setup-node@60edb5dd545a775178f52524783378180af0d1f8 # v4.0.2
         with:
           node-version: 20
-<<<<<<< HEAD
-      - run: make renovate-config-validator
-=======
-      - run: make renovate-config-validator
-
-  autogen:
-    runs-on: ubuntu-latest
-    steps:
-      - uses: actions/checkout@a5ac7e51b41094c92402da3b24376905380afc29 # v4.1.6
-      - uses: actions/checkout@a5ac7e51b41094c92402da3b24376905380afc29 # v4.1.6
-        with:
-          repository: mbrukman/autogen
-          ref: 9026b78e17573b5dda4bff79033c352443551dc5
-          path: autogen
-      - run: |
-          echo "${GITHUB_WORKSPACE}/autogen" >> "${GITHUB_PATH}"
-      - run: make autogen
-      - name: check diff
-        run: |
-          set -euo pipefail
-          if [ "$(GIT_PAGER="cat" git diff --ignore-space-at-eol | wc -l)" -gt "0" ]; then
-              echo "Detected license header changes.  See status below:"
-              GIT_PAGER="cat" git diff
-              exit 1
-          fi
->>>>>>> 70b0fb9b
+      - run: make renovate-config-validator