--- conflicted
+++ resolved
@@ -20,8 +20,4 @@
       issues: write
     # NOTE: must call @main is required rather than using a "same repo" call so
     #       that the job_workflow_ref is correctly set to the reusable workflow.
-<<<<<<< HEAD
-    uses: slsa-framework/slsa-github-generator/.github/workflows/e2e.verify-token.reusable.yml@v1.6.0-rc.3
-=======
-    uses: slsa-framework/slsa-github-generator/.github/workflows/e2e.verify-token.reusable.yml@main
->>>>>>> af098392
+    uses: slsa-framework/slsa-github-generator/.github/workflows/e2e.verify-token.reusable.yml@main