# Copyright The GOSST team.
#
# Licensed under the Apache License, Version 2.0 (the "License");
# you may not use this file except in compliance with the License.
# You may obtain a copy of the License at
#
#    http://www.apache.org/licenses/LICENSE-2.0
#
# Unless required by applicable law or agreed to in writing, software
# distributed under the License is distributed on an "AS IS" BASIS,
# WITHOUT WARRANTIES OR CONDITIONS OF ANY KIND, either express or implied.
# See the License for the specific language governing permissions and
# limitations under the License.

name: SLSA go builder

permissions:
  contents: read

env:
  # Project.
  GENERATED_BINARY_NAME: go-compiled-binary
  # Builder.
  BUILDER_BINARY: slsa-builder-go-linux-amd64 # Name of the binary in the release assets.
  BUILDER_DIR: internal/builders/go # Source directory if we compile the builder.
defaults:
  run:
    shell: bash

###################################################################
#                                                                 #
#            Input and output argument definitions                #
#                                                                 #
###################################################################
on:
  workflow_call:
    inputs:
      go-version:
        description: "The go version to use."
        required: true
        type: string
      upload-assets:
        description: >
          If true, provenance is uploaded to a GitHub release for new tags.
          When the workflow does not run on a new tag, such as on a workflow_dispatch,
          the `upload-tag-name` argument must be provided as well.
        required: false
        type: boolean
        default: true
      upload-tag-name:
        description: >
          If non-empty and `upload-assets` is set to true, the provenance is uploaded to the GitHub
          release identified by the tag name. If a workflow is run on a new tag and `upload-tag-name`
          is non-empty, the new tag is ignored and the value of `upload-tag-name` is used instead to upload
          the assets.
        type: string
        default: ""
      config-file:
        description: "The configuration file for the builder. A path within the calling repository."
        required: false
        type: string
        default: ".slsa-goreleaser.yml"
      evaluated-envs:
        description: "Evaluated env variables to pass to the builder."
        required: false
        type: string
      compile-builder:
        description: "Build the builder from source. This increases build time by ~2m."
        required: false
        type: boolean
        default: false
      private-repository:
        description: "If true, private repositories can post to the public transparency log."
        required: false
        type: boolean
        default: false
      prerelease:
        description: >
          Boolean identifying the release as a prerelease.  If 'true' then the
          created release is marked as a prerelease. If other non-empty value
          then it is not marked as a prerelease.

          The default is to not modify the prerelease setting for existing
          releases, and false for new releases.
        required: false
        type: string
        default: ""
      draft-release:
        description: >
          Boolean identifying the release as a draft.  If 'true' then the
          created release is marked as a draft. If other non-empty value
          then it is not marked as a draft.

          The default is to not modify the draft setting for existing
          releases, and false for new releases.
        required: false
        type: string
        default: ""
    outputs:
      go-binary-name:
        description: "The name of the generated binary uploaded to the artifact registry."
        value: ${{ jobs.build-dry.outputs.go-binary-name }}
      go-provenance-name:
        description: "The artifact name of the signed provenance. (A file with the intoto.jsonl extension)."
        value: ${{ jobs.provenance.outputs.go-provenance-name }}

jobs:
  rng:
    outputs:
      value: ${{ steps.rng.outputs.random }}
    runs-on: ubuntu-latest
    steps:
      - name: Generate random 16-byte value (32-char hex encoded)
        id: rng
<<<<<<< HEAD
        uses: slsa-framework/slsa-github-generator/.github/actions/rng@v1.6.0-rc.3
=======
        uses: slsa-framework/slsa-github-generator/.github/actions/rng@main
>>>>>>> af098392

  detect-env:
    outputs:
      repository: ${{ steps.detect.outputs.repository }}
      ref: ${{ steps.detect.outputs.ref }}
    runs-on: ubuntu-latest
    permissions:
      id-token: write # Needed to detect the current reusable repository and ref.
    steps:
      - name: Detect the builder ref
        id: detect
<<<<<<< HEAD
        uses: slsa-framework/slsa-github-generator/.github/actions/detect-workflow-js@v1.6.0-rc.3
=======
        uses: slsa-framework/slsa-github-generator/.github/actions/detect-workflow-js@main
>>>>>>> af098392

  ###################################################################
  #                                                                 #
  #                       Build the builder                         #
  #                                                                 #
  ###################################################################
  builder:
    outputs:
      go-builder-sha256: ${{ steps.generate.outputs.sha256 }}
    runs-on: ubuntu-latest
    needs: [detect-env, rng]
    steps:
      - name: Generate builder binary
        id: generate
<<<<<<< HEAD
        uses: slsa-framework/slsa-github-generator/.github/actions/generate-builder@v1.6.0-rc.3
=======
        uses: slsa-framework/slsa-github-generator/.github/actions/generate-builder@main
>>>>>>> af098392
        with:
          repository: "${{ needs.detect-env.outputs.repository }}"
          ref: "${{ needs.detect-env.outputs.ref }}"
          go-version: "1.20"
          # Note: This must be the non-randomized binary name, so that it can be downloaded from the release assets.
          binary: "${{ env.BUILDER_BINARY }}"
          compile-builder: "${{ inputs.compile-builder }}"
          directory: "${{ env.BUILDER_DIR }}"
          allow-private-repository: ${{ inputs.private-repository }}

      - name: Upload builder
        uses: actions/upload-artifact@0b7f8abb1508181956e8e162db84b466c27e18ce # v3.1.2
        with:
          name: "${{ env.BUILDER_BINARY }}-${{ needs.rng.outputs.value }}"
          path: "${{ env.BUILDER_BINARY }}"
          if-no-files-found: error
          retention-days: 5

  ###################################################################
  #                                                                 #
  #                 Build dry to resolve variables                  #
  #                                                                 #
  ###################################################################
  build-dry:
    outputs:
      go-binary-name: ${{ steps.build-dry.outputs.go-binary-name }}
      go-command: ${{ steps.build-dry.outputs.go-command }}
      go-env: ${{ steps.build-dry.outputs.go-env }}
      go-working-dir: ${{ steps.build-dry.outputs.go-working-dir }}
    runs-on: ubuntu-latest
    needs: [builder, rng, detect-env]
    steps:
      - name: Checkout builder repository
<<<<<<< HEAD
        uses: slsa-framework/slsa-github-generator/.github/actions/secure-builder-checkout@v1.6.0-rc.3
=======
        uses: slsa-framework/slsa-github-generator/.github/actions/secure-builder-checkout@main
>>>>>>> af098392
        with:
          repository: "${{ needs.detect-env.outputs.repository }}"
          ref: "${{ needs.detect-env.outputs.ref }}"
          path: __BUILDER_CHECKOUT_DIR__

      - name: Checkout the Go repository
        uses: ./__BUILDER_CHECKOUT_DIR__/.github/actions/secure-project-checkout-go
        with:
          path: __PROJECT_CHECKOUT_DIR__
          go-version: ${{ inputs.go-version }}

      - name: Download builder
        uses: ./__BUILDER_CHECKOUT_DIR__/.github/actions/secure-download-artifact
        with:
          name: "${{ env.BUILDER_BINARY }}-${{ needs.rng.outputs.value }}"
          path: "${{ env.BUILDER_BINARY }}"
          sha256: "${{ needs.builder.outputs.go-builder-sha256 }}"
          set-executable: true

      - name: Build dry project
        id: build-dry
        working-directory: __PROJECT_CHECKOUT_DIR__
        env:
          CONFIG_FILE: "${{ inputs.config-file }}"
          UNTRUSTED_ENVS: "${{ inputs.evaluated-envs }}"
        run: |
          set -euo pipefail

          # Note: this outputs information about resolved arguments, etc.
          # the values are trusted because the compiler is not invoked.
          echo "$GITHUB_WORKSPACE/$BUILDER_BINARY" build --dry "$CONFIG_FILE" "$UNTRUSTED_ENVS"
          "$GITHUB_WORKSPACE/$BUILDER_BINARY" build --dry "$CONFIG_FILE" "$UNTRUSTED_ENVS"

  ###################################################################
  #                                                                 #
  #                       Build the project                         #
  #                                                                 #
  ###################################################################
  build:
    outputs:
      go-binary-sha256: ${{ steps.upload.outputs.sha256 }}
    runs-on: ubuntu-latest
    needs: [builder, build-dry, rng, detect-env]
    steps:
      - name: Checkout builder repository
<<<<<<< HEAD
        uses: slsa-framework/slsa-github-generator/.github/actions/secure-builder-checkout@v1.6.0-rc.3
=======
        uses: slsa-framework/slsa-github-generator/.github/actions/secure-builder-checkout@main
>>>>>>> af098392
        with:
          repository: "${{ needs.detect-env.outputs.repository }}"
          ref: "${{ needs.detect-env.outputs.ref }}"
          path: __BUILDER_CHECKOUT_DIR__

      - name: Checkout the Go repository
        uses: ./__BUILDER_CHECKOUT_DIR__/.github/actions/secure-project-checkout-go
        with:
          path: __PROJECT_CHECKOUT_DIR__
          go-version: ${{ inputs.go-version }}

      - name: Download builder
        uses: ./__BUILDER_CHECKOUT_DIR__/.github/actions/secure-download-artifact
        with:
          name: "${{ env.BUILDER_BINARY }}-${{ needs.rng.outputs.value }}"
          path: "${{ env.BUILDER_BINARY }}"
          sha256: "${{ needs.builder.outputs.go-builder-sha256 }}"
          set-executable: true

      - name: Download dependencies
        working-directory: __PROJECT_CHECKOUT_DIR__
        env:
          UNTRUSTED_WORKING_DIR: "${{ needs.build-dry.outputs.go-working-dir }}"
        run: |
          set -euo pipefail

          # Note: maybe simpler to make this step part of the builder in the future.
          cd "$UNTRUSTED_WORKING_DIR"
          go mod vendor

      # TODO(hermeticity) OS-level.
      # - name: Disable hermeticity
      # uses: slsa/hermeticity@xxx
      #   with:
      #     to-state: enabled

      - name: Build project
        id: build-gen
        working-directory: __PROJECT_CHECKOUT_DIR__
        env:
          CONFIG_FILE: "${{ inputs.config-file }}"
          UNTRUSTED_ENVS: "${{ inputs.evaluated-envs }}"
          UNTRUSTED_BINARY_NAME: "${{ needs.build-dry.outputs.go-binary-name }}"
        run: |
          set -euo pipefail

          echo "::stop-commands::`echo -n ${{ github.token }} | sha256sum | head -c 64`"

          echo "$GITHUB_WORKSPACE/$BUILDER_BINARY" build "$CONFIG_FILE" "$UNTRUSTED_ENVS"
          # Note: We need to provide the asbolute path to the output binary.
          export OUTPUT_BINARY="$PWD/${{ env.GENERATED_BINARY_NAME }}"
          "$GITHUB_WORKSPACE/$BUILDER_BINARY" build "$CONFIG_FILE" "$UNTRUSTED_ENVS"

          mv "${{ env.GENERATED_BINARY_NAME }}" "$GITHUB_WORKSPACE/$UNTRUSTED_BINARY_NAME"

      - name: Upload generated binary
        id: upload
        uses: ./__BUILDER_CHECKOUT_DIR__/.github/actions/secure-upload-artifact
        with:
          name: "${{ needs.build-dry.outputs.go-binary-name }}"
          path: "${{ needs.build-dry.outputs.go-binary-name }}"

  ###################################################################
  #                                                                 #
  #                 Generate the SLSA provenance                    #
  #                                                                 #
  ###################################################################
  provenance:
    runs-on: ubuntu-latest
    needs: [builder, build, build-dry, rng, detect-env]
    permissions:
      id-token: write # Needed to create an OIDC token for keyless signing.
      contents: read
      actions: read # Needed to read workflow info.
    outputs:
      go-provenance-name: ${{ steps.sign-prov.outputs.signed-provenance-name }}
      go-provenance-sha256: ${{ steps.sign-prov.outputs.signed-provenance-sha256 }}
    steps:
      - name: Checkout builder repository
<<<<<<< HEAD
        uses: slsa-framework/slsa-github-generator/.github/actions/secure-builder-checkout@v1.6.0-rc.3
=======
        uses: slsa-framework/slsa-github-generator/.github/actions/secure-builder-checkout@main
>>>>>>> af098392
        with:
          repository: "${{ needs.detect-env.outputs.repository }}"
          ref: "${{ needs.detect-env.outputs.ref }}"
          path: __BUILDER_CHECKOUT_DIR__

      - name: Download builder
        uses: ./__BUILDER_CHECKOUT_DIR__/.github/actions/secure-download-artifact
        with:
          name: "${{ env.BUILDER_BINARY }}-${{ needs.rng.outputs.value }}"
          path: "${{ env.BUILDER_BINARY }}"
          sha256: "${{ needs.builder.outputs.go-builder-sha256 }}"
          set-executable: true

      - name: Create and sign provenance
        id: sign-prov
        env:
          UNTRUSTED_BINARY_NAME: "${{ needs.build-dry.outputs.go-binary-name }}"
          UNTRUSTED_BINARY_HASH: "${{ needs.build.outputs.go-binary-sha256 }}"
          UNTRUSTED_COMMAND: "${{ needs.build-dry.outputs.go-command }}"
          UNTRUSTED_ENV: "${{ needs.build-dry.outputs.go-env }}"
          UNTRUSTED_WORKING_DIR: "${{ needs.build-dry.outputs.go-working-dir }}"
          GITHUB_CONTEXT: "${{ toJSON(github) }}"
        run: |
          set -euo pipefail

          echo "provenance generator is $BUILDER_BINARY"

          # Create and sign provenance
          # This sets signed-provenance-name to the name of the signed DSSE envelope.
          "$GITHUB_WORKSPACE/$BUILDER_BINARY" provenance \
            --binary-name "$UNTRUSTED_BINARY_NAME" \
            --digest "$UNTRUSTED_BINARY_HASH" \
            --command "$UNTRUSTED_COMMAND" \
            --env "$UNTRUSTED_ENV" \
            --workingDir "$UNTRUSTED_WORKING_DIR"

      - name: Upload the signed provenance
        uses: actions/upload-artifact@0b7f8abb1508181956e8e162db84b466c27e18ce # v3.1.2
        with:
          name: "${{ steps.sign-prov.outputs.signed-provenance-name }}"
          path: "${{ steps.sign-prov.outputs.signed-provenance-name }}"
          if-no-files-found: error
          retention-days: 5

  ###################################################################
  #                                                                 #
  #           Upload binaries and provenances as assets             #
  #                                                                 #
  ###################################################################
  upload-assets:
    permissions:
      contents: write # Needed to write artifacts to a release.
    runs-on: ubuntu-latest
    needs: [build-dry, build, provenance, detect-env]
    if: inputs.upload-assets && (startsWith(github.ref, 'refs/tags/') || inputs.upload-tag-name != '')
    steps:
      - name: Checkout builder repository
<<<<<<< HEAD
        uses: slsa-framework/slsa-github-generator/.github/actions/secure-builder-checkout@v1.6.0-rc.3
=======
        uses: slsa-framework/slsa-github-generator/.github/actions/secure-builder-checkout@main
>>>>>>> af098392
        with:
          repository: "${{ needs.detect-env.outputs.repository }}"
          ref: "${{ needs.detect-env.outputs.ref }}"
          path: __BUILDER_CHECKOUT_DIR__

      - name: Download binary
        uses: ./__BUILDER_CHECKOUT_DIR__/.github/actions/secure-download-artifact
        with:
          name: "${{ needs.build-dry.outputs.go-binary-name }}"
          path: "${{ needs.build-dry.outputs.go-binary-name }}"
          sha256: "${{ needs.build.outputs.go-binary-sha256 }}"

      - name: Download provenance
        uses: ./__BUILDER_CHECKOUT_DIR__/.github/actions/secure-download-artifact
        with:
          name: "${{ needs.provenance.outputs.go-provenance-name }}"
          path: "${{ needs.provenance.outputs.go-provenance-name }}"
          sha256: "${{ needs.provenance.outputs.go-provenance-sha256 }}"

      - name: Upload provenance
        uses: softprops/action-gh-release@de2c0eb89ae2a093876385947365aca7b0e5f844 # v0.1.15
        with:
          tag_name: ${{ inputs.upload-tag-name }}
          prerelease: ${{ inputs.prerelease }}
          files: |
            ${{ needs.build-dry.outputs.go-binary-name }}
            ${{ needs.provenance.outputs.go-provenance-name }}
          draft: ${{ inputs.draft-release }}<|MERGE_RESOLUTION|>--- conflicted
+++ resolved
@@ -112,11 +112,7 @@
     steps:
       - name: Generate random 16-byte value (32-char hex encoded)
         id: rng
-<<<<<<< HEAD
-        uses: slsa-framework/slsa-github-generator/.github/actions/rng@v1.6.0-rc.3
-=======
         uses: slsa-framework/slsa-github-generator/.github/actions/rng@main
->>>>>>> af098392
 
   detect-env:
     outputs:
@@ -128,11 +124,7 @@
     steps:
       - name: Detect the builder ref
         id: detect
-<<<<<<< HEAD
-        uses: slsa-framework/slsa-github-generator/.github/actions/detect-workflow-js@v1.6.0-rc.3
-=======
         uses: slsa-framework/slsa-github-generator/.github/actions/detect-workflow-js@main
->>>>>>> af098392
 
   ###################################################################
   #                                                                 #
@@ -147,11 +139,7 @@
     steps:
       - name: Generate builder binary
         id: generate
-<<<<<<< HEAD
-        uses: slsa-framework/slsa-github-generator/.github/actions/generate-builder@v1.6.0-rc.3
-=======
         uses: slsa-framework/slsa-github-generator/.github/actions/generate-builder@main
->>>>>>> af098392
         with:
           repository: "${{ needs.detect-env.outputs.repository }}"
           ref: "${{ needs.detect-env.outputs.ref }}"
@@ -185,11 +173,7 @@
     needs: [builder, rng, detect-env]
     steps:
       - name: Checkout builder repository
-<<<<<<< HEAD
-        uses: slsa-framework/slsa-github-generator/.github/actions/secure-builder-checkout@v1.6.0-rc.3
-=======
         uses: slsa-framework/slsa-github-generator/.github/actions/secure-builder-checkout@main
->>>>>>> af098392
         with:
           repository: "${{ needs.detect-env.outputs.repository }}"
           ref: "${{ needs.detect-env.outputs.ref }}"
@@ -235,11 +219,7 @@
     needs: [builder, build-dry, rng, detect-env]
     steps:
       - name: Checkout builder repository
-<<<<<<< HEAD
-        uses: slsa-framework/slsa-github-generator/.github/actions/secure-builder-checkout@v1.6.0-rc.3
-=======
         uses: slsa-framework/slsa-github-generator/.github/actions/secure-builder-checkout@main
->>>>>>> af098392
         with:
           repository: "${{ needs.detect-env.outputs.repository }}"
           ref: "${{ needs.detect-env.outputs.ref }}"
@@ -319,11 +299,7 @@
       go-provenance-sha256: ${{ steps.sign-prov.outputs.signed-provenance-sha256 }}
     steps:
       - name: Checkout builder repository
-<<<<<<< HEAD
-        uses: slsa-framework/slsa-github-generator/.github/actions/secure-builder-checkout@v1.6.0-rc.3
-=======
         uses: slsa-framework/slsa-github-generator/.github/actions/secure-builder-checkout@main
->>>>>>> af098392
         with:
           repository: "${{ needs.detect-env.outputs.repository }}"
           ref: "${{ needs.detect-env.outputs.ref }}"
@@ -381,11 +357,7 @@
     if: inputs.upload-assets && (startsWith(github.ref, 'refs/tags/') || inputs.upload-tag-name != '')
     steps:
       - name: Checkout builder repository
-<<<<<<< HEAD
-        uses: slsa-framework/slsa-github-generator/.github/actions/secure-builder-checkout@v1.6.0-rc.3
-=======
         uses: slsa-framework/slsa-github-generator/.github/actions/secure-builder-checkout@main
->>>>>>> af098392
         with:
           repository: "${{ needs.detect-env.outputs.repository }}"
           ref: "${{ needs.detect-env.outputs.ref }}"
