# Copyright The GOSST team.
#
# Licensed under the Apache License, Version 2.0 (the "License");
# you may not use this file except in compliance with the License.
# You may obtain a copy of the License at
#
#    http://www.apache.org/licenses/LICENSE-2.0
#
# Unless required by applicable law or agreed to in writing, software
# distributed under the License is distributed on an "AS IS" BASIS,
# WITHOUT WARRANTIES OR CONDITIONS OF ANY KIND, either express or implied.
# See the License for the specific language governing permissions and
# limitations under the License.

name: SLSA go builder

permissions:
  contents: read

env:
  # Project.
  GENERATED_BINARY_NAME: go-compiled-binary
  # Builder.
  BUILDER_BINARY: slsa-builder-go-linux-amd64         # Name of the binary in the release assets.
  BUILDER_DIR: internal/builders/go                   # Source directory if we compile the builder.

###################################################################
#                                                                 #
#            Input and output argument definitions                #
#                                                                 #
###################################################################
on:
  workflow_call:
    inputs:
      go-version:
        description: "The go version to use."
        required: true
        type: string
      upload-assets:
        description: "If true provenance is uploaded to a GitHub release for new tags."
        required: false
        type: boolean
        default: true
      config-file:
        description: "The configuration file for the builder. A path within the calling repository."
        required: false
        type: string
        default: ".slsa-goreleaser.yml"
      evaluated-envs:
        description: "Evaluated env variables to pass to the builder."
        required: false
        type: string
      compile-builder:
        description: "Build the builder from source. This increases build time by ~2m."
        required: false
        type: boolean
        default: false
    outputs:
      go-binary-name:
        description: "The name of the generated binary uploaded to the artifact registry."
        value: ${{ jobs.build-dry.outputs.go-binary-name }}

jobs:
  rng:
    outputs:
      value: ${{ steps.rng.outputs.random }}
    runs-on: ubuntu-latest
    steps:
      - name: Generate random 16-byte value (32-char hex encoded)
        id: rng
        uses: slsa-framework/slsa-github-generator/.github/actions/rng@1d646d70aeba1516af69fb0ef48206580122449b

  detect-env:
    outputs:
      repository: ${{ steps.detect.outputs.repository }}
      ref: ${{ steps.detect.outputs.ref }}
    runs-on: ubuntu-latest
    permissions:
      id-token: write # Needed to detect the current reusable repository and ref.
    steps:
      - name: Detect the builder ref
        id: detect
<<<<<<< HEAD
        uses: slsa-framework/slsa-github-generator/.github/actions/detect-workflow@49e648aa7f5f4f88513b6cd54f6b189516184e6b # v1.1.1
=======
        uses: slsa-framework/slsa-github-generator/.github/actions/detect-workflow@1d646d70aeba1516af69fb0ef48206580122449b # tag=v1.1.1
>>>>>>> 1d7962b4

  ###################################################################
  #                                                                 #
  #                       Build the builder                         #
  #                                                                 #
  ###################################################################
  builder:
    outputs:
      go-builder-sha256: ${{ steps.generate.outputs.sha256 }}
    runs-on: ubuntu-latest
    needs: [detect-env, rng]
    steps:
      - name: Generate builder
        id: generate
<<<<<<< HEAD
        uses: slsa-framework/slsa-github-generator/.github/actions/generate-builder@49e648aa7f5f4f88513b6cd54f6b189516184e6b
=======
        uses: slsa-framework/slsa-github-generator/.github/actions/generate-builder@1d646d70aeba1516af69fb0ef48206580122449b
>>>>>>> 1d7962b4
        with:
          repository: "${{ needs.detect-env.outputs.repository }}"
          ref: "${{ needs.detect-env.outputs.ref }}"
          go-version: 1.18
          # Note: This must be the non-randomized binary name, so that it can be downloaded from the release assets.
          binary: "${{ env.BUILDER_BINARY }}"
          compile-builder: "${{ inputs.compile-builder }}"
          directory: "${{ env.BUILDER_DIR }}"

      - name: Upload builder
        uses: actions/upload-artifact@3cea5372237819ed00197afe530f5a7ea3e805c8 # tag=v3.1.0
        with:
          name: "${{ env.BUILDER_BINARY }}-${{ needs.rng.outputs.value }}"
          path: "${{ env.BUILDER_BINARY }}"
          if-no-files-found: error
          retention-days: 5

  ###################################################################
  #                                                                 #
  #                 Build dry to resolve variables                  #
  #                                                                 #
  ###################################################################
  build-dry:
    outputs:
      go-binary-name: ${{ steps.build-dry.outputs.go-binary-name }}
      go-command: ${{ steps.build-dry.outputs.go-command }}
      go-env: ${{ steps.build-dry.outputs.go-env }}
      go-working-dir: ${{ steps.build-dry.outputs.go-working-dir }}
    runs-on: ubuntu-latest
    needs: [builder, rng]
    steps:
      - name: Checkout the Go repository
<<<<<<< HEAD
        uses: slsa-framework/slsa-github-generator/.github/actions/checkout-go@49e648aa7f5f4f88513b6cd54f6b189516184e6b
=======
        uses: slsa-framework/slsa-github-generator/.github/actions/checkout-go@1d646d70aeba1516af69fb0ef48206580122449b
>>>>>>> 1d7962b4
        with:
          go-version: ${{ inputs.go-version }}

      - name: Download builder
<<<<<<< HEAD
        uses: slsa-framework/slsa-github-generator/.github/actions/secure-download-artifact@49e648aa7f5f4f88513b6cd54f6b189516184e6b
=======
        uses: slsa-framework/slsa-github-generator/.github/actions/secure-download-artifact@1d646d70aeba1516af69fb0ef48206580122449b
>>>>>>> 1d7962b4
        with:
          name: "${{ env.BUILDER_BINARY }}-${{ needs.rng.outputs.value }}"
          path: "${{ env.BUILDER_BINARY }}"
          sha256: "${{ needs.builder.outputs.go-builder-sha256 }}"
          set-executable: true

      - name: Build dry project
        id: build-dry
        shell: bash
        env:
          CONFIG_FILE: "${{ inputs.config-file }}"
          UNTRUSTED_ENVS: "${{ inputs.evaluated-envs }}"
        run: |
          set -euo pipefail

          # Note: this outputs information about resolved arguments, etc.
          # the values are trusted because the compiler is not invoked.
          echo ./"$BUILDER_BINARY" build --dry "$CONFIG_FILE" "$UNTRUSTED_ENVS"
          ./"$BUILDER_BINARY" build --dry "$CONFIG_FILE" "$UNTRUSTED_ENVS"

  ###################################################################
  #                                                                 #
  #                       Build the project                         #
  #                                                                 #
  ###################################################################
  build:
    outputs:
      go-binary-sha256: ${{ steps.upload.outputs.sha256 }}
    runs-on: ubuntu-latest
    needs: [builder, build-dry, rng]
    steps:
      - name: Checkout the Go repository
<<<<<<< HEAD
        uses: slsa-framework/slsa-github-generator/.github/actions/checkout-go@49e648aa7f5f4f88513b6cd54f6b189516184e6b
=======
        uses: slsa-framework/slsa-github-generator/.github/actions/checkout-go@1d646d70aeba1516af69fb0ef48206580122449b
>>>>>>> 1d7962b4
        with:
          go-version: ${{ inputs.go-version }}

      - name: Download builder
<<<<<<< HEAD
        uses: slsa-framework/slsa-github-generator/.github/actions/secure-download-artifact@49e648aa7f5f4f88513b6cd54f6b189516184e6b
=======
        uses: slsa-framework/slsa-github-generator/.github/actions/secure-download-artifact@1d646d70aeba1516af69fb0ef48206580122449b
>>>>>>> 1d7962b4
        with:
          name: "${{ env.BUILDER_BINARY }}-${{ needs.rng.outputs.value }}"
          path: "${{ env.BUILDER_BINARY }}"
          sha256: "${{ needs.builder.outputs.go-builder-sha256 }}"
          set-executable: true

      - name: Download dependencies
        env:
          UNTRUSTED_WORKING_DIR: "${{ needs.build-dry.outputs.go-working-dir }}"
        shell: bash
        run: |
          set -euo pipefail

          # Note: maybe simpler to make this step part of the builder in the future.
          cd "$UNTRUSTED_WORKING_DIR"
          go mod vendor

      # TODO(hermeticity) OS-level.
      # - name: Disable hermeticity
      # uses: slsa/hermeticity@xxx
      #   with:
      #     to-state: enabled

      - name: Build project
        id: build-gen
        shell: bash
        env:
          CONFIG_FILE: "${{ inputs.config-file }}"
          UNTRUSTED_ENVS: "${{ inputs.evaluated-envs }}"
          UNTRUSTED_BINARY_NAME: "${{ needs.build-dry.outputs.go-binary-name }}"
        run: |
          set -euo pipefail

          # Disable set-output command.
          echo "::stop-commands::`echo -n ${{ github.token }} | sha256sum | head -c 64`"

          echo "./$BUILDER_BINARY" build "$PWD/$CONFIG_FILE" "$UNTRUSTED_ENVS"
          # Note: We need to provide the asbolute path to the output binary.
          export OUTPUT_BINARY="$PWD/${{ env.GENERATED_BINARY_NAME }}"
          ./"$BUILDER_BINARY" build "$CONFIG_FILE" "$UNTRUSTED_ENVS"

          mv "${{ env.GENERATED_BINARY_NAME }}" "$UNTRUSTED_BINARY_NAME"

      - name: Upload generated binary
        id: upload
<<<<<<< HEAD
        uses: slsa-framework/slsa-github-generator/.github/actions/secure-upload-artifact@49e648aa7f5f4f88513b6cd54f6b189516184e6b
=======
        uses: slsa-framework/slsa-github-generator/.github/actions/secure-upload-artifact@1d646d70aeba1516af69fb0ef48206580122449b
>>>>>>> 1d7962b4
        with:
          name: "${{ needs.build-dry.outputs.go-binary-name }}"
          path: "${{ needs.build-dry.outputs.go-binary-name }}"

  ###################################################################
  #                                                                 #
  #                 Generate the SLSA provenance                    #
  #                                                                 #
  ###################################################################
  provenance:
    runs-on: ubuntu-latest
    needs: [builder, build, build-dry, rng]
    permissions:
      id-token: write # Needed for keyless.
      contents: read
    outputs:
      go-provenance-name: ${{ steps.sign-prov.outputs.signed-provenance-name }}
      go-provenance-sha256: ${{ steps.sign-prov.outputs.signed-provenance-sha256 }}
    steps:
      - name: Download builder
<<<<<<< HEAD
        uses: slsa-framework/slsa-github-generator/.github/actions/secure-download-artifact@49e648aa7f5f4f88513b6cd54f6b189516184e6b
=======
        uses: slsa-framework/slsa-github-generator/.github/actions/secure-download-artifact@1d646d70aeba1516af69fb0ef48206580122449b
>>>>>>> 1d7962b4
        with:
          name: "${{ env.BUILDER_BINARY }}-${{ needs.rng.outputs.value }}"
          path: "${{ env.BUILDER_BINARY }}"
          sha256: "${{ needs.builder.outputs.go-builder-sha256 }}"
          set-executable: true

      - name: Create and sign provenance
        id: sign-prov
        shell: bash
        env:
          UNTRUSTED_BINARY_NAME: "${{ needs.build-dry.outputs.go-binary-name }}"
          UNTRUSTED_BINARY_HASH: "${{ needs.build.outputs.go-binary-sha256 }}"
          UNTRUSTED_COMMAND: "${{ needs.build-dry.outputs.go-command }}"
          UNTRUSTED_ENV: "${{ needs.build-dry.outputs.go-env }}"
          UNTRUSTED_WORKING_DIR: "${{ needs.build-dry.outputs.go-working-dir }}"
          GITHUB_CONTEXT: "${{ toJSON(github) }}"
        run: |
          set -euo pipefail

          echo "provenance generator is $BUILDER_BINARY"

          # Create and sign provenance
          # This sets signed-provenance-name to the name of the signed DSSE envelope.
          ./"$BUILDER_BINARY" provenance \
            --binary-name "$UNTRUSTED_BINARY_NAME" \
            --digest "$UNTRUSTED_BINARY_HASH" \
            --command "$UNTRUSTED_COMMAND" \
            --env "$UNTRUSTED_ENV" \
            --workingDir "$UNTRUSTED_WORKING_DIR"

      - name: Upload the signed provenance
        uses: actions/upload-artifact@3cea5372237819ed00197afe530f5a7ea3e805c8 # tag=v3.1.0
        with:
          name: "${{ steps.sign-prov.outputs.signed-provenance-name }}"
          path: "${{ steps.sign-prov.outputs.signed-provenance-name }}"
          if-no-files-found: error
          retention-days: 5

  ###################################################################
  #                                                                 #
  #           Upload binaries and provenances as assets             #
  #                                                                 #
  ###################################################################
  upload-assets:
    permissions:
      contents: write
    runs-on: ubuntu-latest
    needs: [build-dry, build, provenance]
    if: startsWith(github.ref, 'refs/tags/') && inputs.upload-assets == true
    steps:
      - name: Download binary
<<<<<<< HEAD
        uses: slsa-framework/slsa-github-generator/.github/actions/secure-download-artifact@49e648aa7f5f4f88513b6cd54f6b189516184e6b
=======
        uses: slsa-framework/slsa-github-generator/.github/actions/secure-download-artifact@1d646d70aeba1516af69fb0ef48206580122449b
>>>>>>> 1d7962b4
        with:
          name: "${{ needs.build-dry.outputs.go-binary-name }}"
          path: "${{ needs.build-dry.outputs.go-binary-name }}"
          sha256: "${{ needs.build.outputs.go-binary-sha256 }}"

      - name: Download provenance
<<<<<<< HEAD
        uses: slsa-framework/slsa-github-generator/.github/actions/secure-download-artifact@49e648aa7f5f4f88513b6cd54f6b189516184e6b
=======
        uses: slsa-framework/slsa-github-generator/.github/actions/secure-download-artifact@1d646d70aeba1516af69fb0ef48206580122449b
>>>>>>> 1d7962b4
        with:
          name: "${{ needs.provenance.outputs.go-provenance-name }}"
          path: "${{ needs.provenance.outputs.go-provenance-name }}"
          sha256: "${{ needs.provenance.outputs.go-provenance-sha256 }}"

      - name: Release
        uses: softprops/action-gh-release@1e07f4398721186383de40550babbdf2b84acfc5 # tag=v0.1.14
        with:
          files: |
            ${{ needs.build-dry.outputs.go-binary-name }}
            ${{ needs.provenance.outputs.go-provenance-name }}<|MERGE_RESOLUTION|>--- conflicted
+++ resolved
@@ -21,8 +21,8 @@
   # Project.
   GENERATED_BINARY_NAME: go-compiled-binary
   # Builder.
-  BUILDER_BINARY: slsa-builder-go-linux-amd64         # Name of the binary in the release assets.
-  BUILDER_DIR: internal/builders/go                   # Source directory if we compile the builder.
+  BUILDER_BINARY: slsa-builder-go-linux-amd64 # Name of the binary in the release assets.
+  BUILDER_DIR: internal/builders/go # Source directory if we compile the builder.
 
 ###################################################################
 #                                                                 #
@@ -80,11 +80,7 @@
     steps:
       - name: Detect the builder ref
         id: detect
-<<<<<<< HEAD
-        uses: slsa-framework/slsa-github-generator/.github/actions/detect-workflow@49e648aa7f5f4f88513b6cd54f6b189516184e6b # v1.1.1
-=======
         uses: slsa-framework/slsa-github-generator/.github/actions/detect-workflow@1d646d70aeba1516af69fb0ef48206580122449b # tag=v1.1.1
->>>>>>> 1d7962b4
 
   ###################################################################
   #                                                                 #
@@ -99,11 +95,7 @@
     steps:
       - name: Generate builder
         id: generate
-<<<<<<< HEAD
-        uses: slsa-framework/slsa-github-generator/.github/actions/generate-builder@49e648aa7f5f4f88513b6cd54f6b189516184e6b
-=======
         uses: slsa-framework/slsa-github-generator/.github/actions/generate-builder@1d646d70aeba1516af69fb0ef48206580122449b
->>>>>>> 1d7962b4
         with:
           repository: "${{ needs.detect-env.outputs.repository }}"
           ref: "${{ needs.detect-env.outputs.ref }}"
@@ -136,20 +128,12 @@
     needs: [builder, rng]
     steps:
       - name: Checkout the Go repository
-<<<<<<< HEAD
-        uses: slsa-framework/slsa-github-generator/.github/actions/checkout-go@49e648aa7f5f4f88513b6cd54f6b189516184e6b
-=======
         uses: slsa-framework/slsa-github-generator/.github/actions/checkout-go@1d646d70aeba1516af69fb0ef48206580122449b
->>>>>>> 1d7962b4
         with:
           go-version: ${{ inputs.go-version }}
 
       - name: Download builder
-<<<<<<< HEAD
-        uses: slsa-framework/slsa-github-generator/.github/actions/secure-download-artifact@49e648aa7f5f4f88513b6cd54f6b189516184e6b
-=======
-        uses: slsa-framework/slsa-github-generator/.github/actions/secure-download-artifact@1d646d70aeba1516af69fb0ef48206580122449b
->>>>>>> 1d7962b4
+        uses: slsa-framework/slsa-github-generator/.github/actions/secure-download-artifact@1d646d70aeba1516af69fb0ef48206580122449b
         with:
           name: "${{ env.BUILDER_BINARY }}-${{ needs.rng.outputs.value }}"
           path: "${{ env.BUILDER_BINARY }}"
@@ -182,20 +166,12 @@
     needs: [builder, build-dry, rng]
     steps:
       - name: Checkout the Go repository
-<<<<<<< HEAD
-        uses: slsa-framework/slsa-github-generator/.github/actions/checkout-go@49e648aa7f5f4f88513b6cd54f6b189516184e6b
-=======
         uses: slsa-framework/slsa-github-generator/.github/actions/checkout-go@1d646d70aeba1516af69fb0ef48206580122449b
->>>>>>> 1d7962b4
         with:
           go-version: ${{ inputs.go-version }}
 
       - name: Download builder
-<<<<<<< HEAD
-        uses: slsa-framework/slsa-github-generator/.github/actions/secure-download-artifact@49e648aa7f5f4f88513b6cd54f6b189516184e6b
-=======
-        uses: slsa-framework/slsa-github-generator/.github/actions/secure-download-artifact@1d646d70aeba1516af69fb0ef48206580122449b
->>>>>>> 1d7962b4
+        uses: slsa-framework/slsa-github-generator/.github/actions/secure-download-artifact@1d646d70aeba1516af69fb0ef48206580122449b
         with:
           name: "${{ env.BUILDER_BINARY }}-${{ needs.rng.outputs.value }}"
           path: "${{ env.BUILDER_BINARY }}"
@@ -241,11 +217,7 @@
 
       - name: Upload generated binary
         id: upload
-<<<<<<< HEAD
-        uses: slsa-framework/slsa-github-generator/.github/actions/secure-upload-artifact@49e648aa7f5f4f88513b6cd54f6b189516184e6b
-=======
         uses: slsa-framework/slsa-github-generator/.github/actions/secure-upload-artifact@1d646d70aeba1516af69fb0ef48206580122449b
->>>>>>> 1d7962b4
         with:
           name: "${{ needs.build-dry.outputs.go-binary-name }}"
           path: "${{ needs.build-dry.outputs.go-binary-name }}"
@@ -266,11 +238,7 @@
       go-provenance-sha256: ${{ steps.sign-prov.outputs.signed-provenance-sha256 }}
     steps:
       - name: Download builder
-<<<<<<< HEAD
-        uses: slsa-framework/slsa-github-generator/.github/actions/secure-download-artifact@49e648aa7f5f4f88513b6cd54f6b189516184e6b
-=======
-        uses: slsa-framework/slsa-github-generator/.github/actions/secure-download-artifact@1d646d70aeba1516af69fb0ef48206580122449b
->>>>>>> 1d7962b4
+        uses: slsa-framework/slsa-github-generator/.github/actions/secure-download-artifact@1d646d70aeba1516af69fb0ef48206580122449b
         with:
           name: "${{ env.BUILDER_BINARY }}-${{ needs.rng.outputs.value }}"
           path: "${{ env.BUILDER_BINARY }}"
@@ -322,22 +290,14 @@
     if: startsWith(github.ref, 'refs/tags/') && inputs.upload-assets == true
     steps:
       - name: Download binary
-<<<<<<< HEAD
-        uses: slsa-framework/slsa-github-generator/.github/actions/secure-download-artifact@49e648aa7f5f4f88513b6cd54f6b189516184e6b
-=======
-        uses: slsa-framework/slsa-github-generator/.github/actions/secure-download-artifact@1d646d70aeba1516af69fb0ef48206580122449b
->>>>>>> 1d7962b4
+        uses: slsa-framework/slsa-github-generator/.github/actions/secure-download-artifact@1d646d70aeba1516af69fb0ef48206580122449b
         with:
           name: "${{ needs.build-dry.outputs.go-binary-name }}"
           path: "${{ needs.build-dry.outputs.go-binary-name }}"
           sha256: "${{ needs.build.outputs.go-binary-sha256 }}"
 
       - name: Download provenance
-<<<<<<< HEAD
-        uses: slsa-framework/slsa-github-generator/.github/actions/secure-download-artifact@49e648aa7f5f4f88513b6cd54f6b189516184e6b
-=======
-        uses: slsa-framework/slsa-github-generator/.github/actions/secure-download-artifact@1d646d70aeba1516af69fb0ef48206580122449b
->>>>>>> 1d7962b4
+        uses: slsa-framework/slsa-github-generator/.github/actions/secure-download-artifact@1d646d70aeba1516af69fb0ef48206580122449b
         with:
           name: "${{ needs.provenance.outputs.go-provenance-name }}"
           path: "${{ needs.provenance.outputs.go-provenance-name }}"
