# Copyright 2023 SLSA Authors
#
# Licensed under the Apache License, Version 2.0 (the "License");
# you may not use this file except in compliance with the License.
# You may obtain a copy of the License at
#
#    http://www.apache.org/licenses/LICENSE-2.0
#
# Unless required by applicable law or agreed to in writing, software
# distributed under the License is distributed on an "AS IS" BASIS,
# WITHOUT WARRANTIES OR CONDITIONS OF ANY KIND, either express or implied.
# See the License for the specific language governing permissions and
# limitations under the License.

name: SLSA Node.js builder

permissions: {}

on:
  workflow_call:
    inputs:
      directory:
        description: "Sub-directory where package.json is located. Must be under the workspace."
        required: false
        type: string
        default: "."

      node-version:
        description: "Version Spec of the version to use. Examples: 12.x, 10.15.1, >=10.15.0."
        required: false
        type: string

      node-version-file:
        description: "File containing the version Spec of the version to use.  Examples: .nvmrc, .node-version, .tool-versions."
        required: false
        type: string

      # NOTE: the additional inputs below are to support additional
      # functionality of the workflow.
      rekor-log-public:
        description: "Allow publication of your repository name on the public Rekor log"
        required: false
        type: boolean
        default: false

      run-scripts:
        description: "An ordered list of scripts from the package.json file to run (comma separated). Example value: 'script1, script2'"
        required: false
        type: string

    outputs:
      package-name:
        description: "The file name of the package tarball in the upload artifact."
        # NOTE: This is an "untrusted" value returned from the build.
        value: ${{ fromJSON(jobs.slsa-run.outputs.build-artifacts-outputs).package-filename }}

      package-download-name:
        description: "The name of the package artifact uploaded to the workflow run."
        # NOTE: This is an "untrusted" value returned from the build. Technically
        # the build could provide a package file that doesn't match the
        # provenance but it would fail validation.
        value: ${{ fromJSON(jobs.slsa-run.outputs.build-artifacts-outputs).package-download-name }}

      package-download-sha256:
        description: "The sha256 of the package artifact uploaded to the workflow run."
        # NOTE: This is an "untrusted" value returned from the build.
        value: ${{ fromJSON(jobs.slsa-run.outputs.build-artifacts-outputs).package-sha256 }}

      provenance-name:
        description: "The file name of the attestation upload artifact."
        # NOTE: This is an "untrusted" value returned from the build.
        value: ${{ fromJSON(jobs.slsa-run.outputs.build-artifacts-outputs).attestation-name }}

      provenance-download-name:
        description: "The name of the provenance attestation uploaded to the workflow run."
        value: ${{ jobs.slsa-run.outputs.attestations-download-name }}

      provenance-download-sha256:
        description: "The sha256 of the provenance attestation uploaded to the workflow run."
        value: ${{ jobs.slsa-run.outputs.attestations-download-sha256 }}

jobs:
  slsa-setup:
    permissions:
      id-token: write # For token creation.
    outputs:
      slsa-token: ${{ steps.generate.outputs.slsa-token }}
    runs-on: ubuntu-latest
    steps:
      - name: Generate the token
        id: generate
<<<<<<< HEAD
        uses: slsa-framework/slsa-github-generator/actions/delegator/setup-token@v1.6.0-rc.3
=======
        uses: slsa-framework/slsa-github-generator/actions/delegator/setup-token@main
>>>>>>> af098392
        with:
          slsa-workflow-recipient: "delegator_lowperms-generic_slsa3.yml"
          slsa-rekor-log-public: ${{ inputs.rekor-log-public }}
          slsa-runner-label: "ubuntu-latest"
          slsa-build-action-path: "./internal/nodejs-action"
          slsa-version: "v0.2"
          slsa-workflow-inputs: ${{ toJson(inputs) }}

  slsa-run:
    needs: [slsa-setup]
    permissions:
      id-token: write # For signing.
      contents: read # For repo checkout of private repos.
      actions: read # For getting workflow run on private repos.
<<<<<<< HEAD
    uses: slsa-framework/slsa-github-generator/.github/workflows/delegator_lowperms-generic_slsa3.yml@v1.6.0-rc.3
    with:
      slsa-token: ${{ needs.slsa-setup.outputs.slsa-token }}

  slsa-publish:
    needs: [slsa-run]
    if: ${{ inputs.npm-publish }}
    runs-on: ubuntu-latest
    steps:
      - name: Set up Node environment
        uses: actions/setup-node@64ed1c7eab4cce3362f8c340dee64e5eaeef8f7c # v3.6.0
        with:
          node-version: ${{ inputs.node-version }}
          node-version-file: ${{ inputs.node-version-file }}
          registry-url: "https://registry.npmjs.org"

      # NOTE: The attestation name has a rng value in it's name so we don't need to check for file collisions.
      - name: Download attestations
        id: attestation-download
        uses: actions/download-artifact@9bc31d5ccc31df68ecc42ccf4149144866c47d8a # v3.0.2
        with:
          name: ${{ needs.slsa-run.outputs.attestations-download-name }}

      # NOTE: secure-download-artifact ensures that the downloaded file doesn't overwrite an existing file.
      - name: Download package
        id: package-download
        uses: slsa-framework/slsa-github-generator/.github/actions/secure-download-artifact@v1.6.0-rc.3
        with:
          name: ${{ fromJSON(needs.slsa-run.outputs.build-artifacts-outputs).package-download-name }}
          path: ${{ fromJSON(needs.slsa-run.outputs.build-artifacts-outputs).package-filename }}
          # NOTE: The sha256 here comes from the build action.
          sha256: ${{ fromJSON(needs.slsa-run.outputs.build-artifacts-outputs).package-sha256 }}
          set-executable: false

      # TODO(#1680): verify the attestation before upload.

      # TODO(#1897): Use upstream version of npm
      - name: Clone npm fork
        id: clone-fork
        env:
          # This points to the slsa-framework/npm-cli oob-provenance branch
          # which contains patches to the v9.6.5 release of the npm cli.
          NPM_REMOTE_URL: "https://github.com/slsa-framework/npm-cli.git"
          NPM_GIT_SHA: "be87719832648731541cf6019c00320f479cafe5"
        run: |
          set -euo pipefail

          # Clone npm fork.
          cd "$(dirname "$(which node)")"
          mkdir -p node_modules/npm
          cd node_modules/npm
          git init
          git remote add origin "${NPM_REMOTE_URL}"

          # Fetch and checkout oob-provenance branch at pinned digest.
          git fetch --depth 1 origin "${NPM_GIT_SHA}"
          git checkout "${NPM_GIT_SHA}"

          # Install dependencies
          ./bin/npm ci

      # TODO(#1893): Generalize directory path checking. The same logic is needed in internal action.
      - name: Validate outputs
        id: validate-outputs
        env:
          UNTRUSTED_ACCESS: ${{ inputs.access }}
          ATTESTATION_DIR: ${{ steps.attestation-download.outputs.download-path }}
          UNTRUSTED_ATTESTATION_NAME: ${{ fromJSON(needs.slsa-run.outputs.build-artifacts-outputs).attestation-name }}
          UNTRUSTED_PACKAGE_FILENAME: ${{ fromJSON(needs.slsa-run.outputs.build-artifacts-outputs).package-filename }}
          UNTRUSTED_DIST_TAG: ${{ inputs.dist-tag }}
        run: |
          set -euo pipefail

          github_workspace_realpath=$(realpath -e "${GITHUB_WORKSPACE}")
          echo "GitHub workspace '${GITHUB_WORKSPACE}' resolved to '${github_workspace_realpath}'"

          # Verify the attestation path.
          untrusted_attestation_realpath=$(realpath -e "${ATTESTATION_DIR}/${UNTRUSTED_ATTESTATION_NAME}.sigstore")
          echo "Attestation path resolved to '${untrusted_attestation_realpath}'"
          echo "Checking directory '${untrusted_attestation_realpath}' is a sub-directory of '${github_workspace_realpath}'"
          if [[ "${untrusted_attestation_realpath}" != "${github_workspace_realpath}" ]] && [[ ${untrusted_attestation_realpath} != ${github_workspace_realpath}/* ]]; then
              >&2 echo "${untrusted_attestation_realpath} not a sub-directory of ${GITHUB_WORKSPACE}"
              exit 1
          fi
          # Directory was validated. Explicitly trust it.
          attestation_realpath="${untrusted_attestation_realpath}"

          # Verify the package path.
          untrusted_package_realpath=$(realpath -e "${UNTRUSTED_PACKAGE_FILENAME}")
          echo "Package path resolved to '${untrusted_package_realpath}'"
          echo "Checking directory '${untrusted_package_realpath}' is a sub-directory of '${github_workspace_realpath}'"
          if [[ "${untrusted_package_realpath}" != "${github_workspace_realpath}" ]] && [[ ${untrusted_package_realpath} != ${github_workspace_realpath}/* ]]; then
              >&2 echo "${untrusted_package_realpath} not a sub-directory of ${GITHUB_WORKSPACE}"
              exit 1
          fi
          # Directory was validated. Explicitly trust it.
          package_realpath="${untrusted_package_realpath}"

          if [[ "${UNTRUSTED_ACCESS}" != "" ]]; then
            # We need to validate the input so that it doesn't inject commands or other arguments.
            # We will let npm validate the input but we will just make sure it's a single alphabetic string.
            if ! [[ "${UNTRUSTED_ACCESS}" =~ [a-zA-Z]+ ]]; then
              >&2 echo "Access should be a string that matches [a-zA-Z]+"
              exit 1
            fi
          fi
          # Access was validated. Explicitly trust it.
          access="${UNTRUSTED_ACCESS}"

          if [[ "${UNTRUSTED_DIST_TAG}" != "" ]]; then
            # We need to validate the input so that it doesn't try to inject or other arguments.
            if ! [[ "${UNTRUSTED_DIST_TAG}" =~ [a-zA-Z0-9]+ ]]; then
              >&2 echo "Tag should be a string that matches [a-zA-Z0-9]+"
              exit 1
            fi
          fi
          # was validated. Explicitly trust it.
          dist_tag="${UNTRUSTED_DIST_TAG}"

          echo "attestation-path=${attestation_realpath}" >> "$GITHUB_OUTPUT"
          echo "package-path=${package_realpath}" >> "$GITHUB_OUTPUT"
          echo "access=${access}" >> "$GITHUB_OUTPUT"
          echo "dist-tag=${dist_tag}" >> "$GITHUB_OUTPUT"

      # TODO(#1897): Use upstream version of npm
      - name: Publish the package
        id: publish
        env:
          ACCESS: ${{ steps.validate-outputs.outputs.access }}
          ATTESTATION_PATH: ${{ steps.validate-outputs.outputs.attestation-path }}
          DIST_TAG: ${{ steps.validate-outputs.outputs.dist-tag }}
          NODE_AUTH_TOKEN: ${{ secrets.node-auth-token }}
          PACKAGE_PATH: ${{ steps.validate-outputs.outputs.package-path }}
        run: |
          set -euo pipefail

          publish_flags="--provenance ${ATTESTATION_PATH}"
          if [[ "${ACCESS}" != "" ]]; then
            publish_flags="${publish_flags} --access=${ACCESS}"
          fi
          if [[ "${DIST_TAG}" != "" ]]; then
            publish_flags="${publish_flags} --tag=${DIST_TAG}"
          fi

          # Run npm publish using npm fork. We are temporarily using a fork so
          # that we can specify the provenance bundle.
          # NOTE: We don't quote $publish_flags because we are using word splitting to add the flags.
          "$(dirname "$(which node)")"/node_modules/npm/bin/npm publish --loglevel verbose "${PACKAGE_PATH}" ${publish_flags}
=======
    uses: slsa-framework/slsa-github-generator/.github/workflows/delegator_lowperms-generic_slsa3.yml@main
    with:
      slsa-token: ${{ needs.slsa-setup.outputs.slsa-token }}
>>>>>>> af098392
<|MERGE_RESOLUTION|>--- conflicted
+++ resolved
@@ -89,11 +89,7 @@
     steps:
       - name: Generate the token
         id: generate
-<<<<<<< HEAD
-        uses: slsa-framework/slsa-github-generator/actions/delegator/setup-token@v1.6.0-rc.3
-=======
         uses: slsa-framework/slsa-github-generator/actions/delegator/setup-token@main
->>>>>>> af098392
         with:
           slsa-workflow-recipient: "delegator_lowperms-generic_slsa3.yml"
           slsa-rekor-log-public: ${{ inputs.rekor-log-public }}
@@ -108,157 +104,6 @@
       id-token: write # For signing.
       contents: read # For repo checkout of private repos.
       actions: read # For getting workflow run on private repos.
-<<<<<<< HEAD
-    uses: slsa-framework/slsa-github-generator/.github/workflows/delegator_lowperms-generic_slsa3.yml@v1.6.0-rc.3
-    with:
-      slsa-token: ${{ needs.slsa-setup.outputs.slsa-token }}
-
-  slsa-publish:
-    needs: [slsa-run]
-    if: ${{ inputs.npm-publish }}
-    runs-on: ubuntu-latest
-    steps:
-      - name: Set up Node environment
-        uses: actions/setup-node@64ed1c7eab4cce3362f8c340dee64e5eaeef8f7c # v3.6.0
-        with:
-          node-version: ${{ inputs.node-version }}
-          node-version-file: ${{ inputs.node-version-file }}
-          registry-url: "https://registry.npmjs.org"
-
-      # NOTE: The attestation name has a rng value in it's name so we don't need to check for file collisions.
-      - name: Download attestations
-        id: attestation-download
-        uses: actions/download-artifact@9bc31d5ccc31df68ecc42ccf4149144866c47d8a # v3.0.2
-        with:
-          name: ${{ needs.slsa-run.outputs.attestations-download-name }}
-
-      # NOTE: secure-download-artifact ensures that the downloaded file doesn't overwrite an existing file.
-      - name: Download package
-        id: package-download
-        uses: slsa-framework/slsa-github-generator/.github/actions/secure-download-artifact@v1.6.0-rc.3
-        with:
-          name: ${{ fromJSON(needs.slsa-run.outputs.build-artifacts-outputs).package-download-name }}
-          path: ${{ fromJSON(needs.slsa-run.outputs.build-artifacts-outputs).package-filename }}
-          # NOTE: The sha256 here comes from the build action.
-          sha256: ${{ fromJSON(needs.slsa-run.outputs.build-artifacts-outputs).package-sha256 }}
-          set-executable: false
-
-      # TODO(#1680): verify the attestation before upload.
-
-      # TODO(#1897): Use upstream version of npm
-      - name: Clone npm fork
-        id: clone-fork
-        env:
-          # This points to the slsa-framework/npm-cli oob-provenance branch
-          # which contains patches to the v9.6.5 release of the npm cli.
-          NPM_REMOTE_URL: "https://github.com/slsa-framework/npm-cli.git"
-          NPM_GIT_SHA: "be87719832648731541cf6019c00320f479cafe5"
-        run: |
-          set -euo pipefail
-
-          # Clone npm fork.
-          cd "$(dirname "$(which node)")"
-          mkdir -p node_modules/npm
-          cd node_modules/npm
-          git init
-          git remote add origin "${NPM_REMOTE_URL}"
-
-          # Fetch and checkout oob-provenance branch at pinned digest.
-          git fetch --depth 1 origin "${NPM_GIT_SHA}"
-          git checkout "${NPM_GIT_SHA}"
-
-          # Install dependencies
-          ./bin/npm ci
-
-      # TODO(#1893): Generalize directory path checking. The same logic is needed in internal action.
-      - name: Validate outputs
-        id: validate-outputs
-        env:
-          UNTRUSTED_ACCESS: ${{ inputs.access }}
-          ATTESTATION_DIR: ${{ steps.attestation-download.outputs.download-path }}
-          UNTRUSTED_ATTESTATION_NAME: ${{ fromJSON(needs.slsa-run.outputs.build-artifacts-outputs).attestation-name }}
-          UNTRUSTED_PACKAGE_FILENAME: ${{ fromJSON(needs.slsa-run.outputs.build-artifacts-outputs).package-filename }}
-          UNTRUSTED_DIST_TAG: ${{ inputs.dist-tag }}
-        run: |
-          set -euo pipefail
-
-          github_workspace_realpath=$(realpath -e "${GITHUB_WORKSPACE}")
-          echo "GitHub workspace '${GITHUB_WORKSPACE}' resolved to '${github_workspace_realpath}'"
-
-          # Verify the attestation path.
-          untrusted_attestation_realpath=$(realpath -e "${ATTESTATION_DIR}/${UNTRUSTED_ATTESTATION_NAME}.sigstore")
-          echo "Attestation path resolved to '${untrusted_attestation_realpath}'"
-          echo "Checking directory '${untrusted_attestation_realpath}' is a sub-directory of '${github_workspace_realpath}'"
-          if [[ "${untrusted_attestation_realpath}" != "${github_workspace_realpath}" ]] && [[ ${untrusted_attestation_realpath} != ${github_workspace_realpath}/* ]]; then
-              >&2 echo "${untrusted_attestation_realpath} not a sub-directory of ${GITHUB_WORKSPACE}"
-              exit 1
-          fi
-          # Directory was validated. Explicitly trust it.
-          attestation_realpath="${untrusted_attestation_realpath}"
-
-          # Verify the package path.
-          untrusted_package_realpath=$(realpath -e "${UNTRUSTED_PACKAGE_FILENAME}")
-          echo "Package path resolved to '${untrusted_package_realpath}'"
-          echo "Checking directory '${untrusted_package_realpath}' is a sub-directory of '${github_workspace_realpath}'"
-          if [[ "${untrusted_package_realpath}" != "${github_workspace_realpath}" ]] && [[ ${untrusted_package_realpath} != ${github_workspace_realpath}/* ]]; then
-              >&2 echo "${untrusted_package_realpath} not a sub-directory of ${GITHUB_WORKSPACE}"
-              exit 1
-          fi
-          # Directory was validated. Explicitly trust it.
-          package_realpath="${untrusted_package_realpath}"
-
-          if [[ "${UNTRUSTED_ACCESS}" != "" ]]; then
-            # We need to validate the input so that it doesn't inject commands or other arguments.
-            # We will let npm validate the input but we will just make sure it's a single alphabetic string.
-            if ! [[ "${UNTRUSTED_ACCESS}" =~ [a-zA-Z]+ ]]; then
-              >&2 echo "Access should be a string that matches [a-zA-Z]+"
-              exit 1
-            fi
-          fi
-          # Access was validated. Explicitly trust it.
-          access="${UNTRUSTED_ACCESS}"
-
-          if [[ "${UNTRUSTED_DIST_TAG}" != "" ]]; then
-            # We need to validate the input so that it doesn't try to inject or other arguments.
-            if ! [[ "${UNTRUSTED_DIST_TAG}" =~ [a-zA-Z0-9]+ ]]; then
-              >&2 echo "Tag should be a string that matches [a-zA-Z0-9]+"
-              exit 1
-            fi
-          fi
-          # was validated. Explicitly trust it.
-          dist_tag="${UNTRUSTED_DIST_TAG}"
-
-          echo "attestation-path=${attestation_realpath}" >> "$GITHUB_OUTPUT"
-          echo "package-path=${package_realpath}" >> "$GITHUB_OUTPUT"
-          echo "access=${access}" >> "$GITHUB_OUTPUT"
-          echo "dist-tag=${dist_tag}" >> "$GITHUB_OUTPUT"
-
-      # TODO(#1897): Use upstream version of npm
-      - name: Publish the package
-        id: publish
-        env:
-          ACCESS: ${{ steps.validate-outputs.outputs.access }}
-          ATTESTATION_PATH: ${{ steps.validate-outputs.outputs.attestation-path }}
-          DIST_TAG: ${{ steps.validate-outputs.outputs.dist-tag }}
-          NODE_AUTH_TOKEN: ${{ secrets.node-auth-token }}
-          PACKAGE_PATH: ${{ steps.validate-outputs.outputs.package-path }}
-        run: |
-          set -euo pipefail
-
-          publish_flags="--provenance ${ATTESTATION_PATH}"
-          if [[ "${ACCESS}" != "" ]]; then
-            publish_flags="${publish_flags} --access=${ACCESS}"
-          fi
-          if [[ "${DIST_TAG}" != "" ]]; then
-            publish_flags="${publish_flags} --tag=${DIST_TAG}"
-          fi
-
-          # Run npm publish using npm fork. We are temporarily using a fork so
-          # that we can specify the provenance bundle.
-          # NOTE: We don't quote $publish_flags because we are using word splitting to add the flags.
-          "$(dirname "$(which node)")"/node_modules/npm/bin/npm publish --loglevel verbose "${PACKAGE_PATH}" ${publish_flags}
-=======
     uses: slsa-framework/slsa-github-generator/.github/workflows/delegator_lowperms-generic_slsa3.yml@main
     with:
-      slsa-token: ${{ needs.slsa-setup.outputs.slsa-token }}
->>>>>>> af098392
+      slsa-token: ${{ needs.slsa-setup.outputs.slsa-token }}