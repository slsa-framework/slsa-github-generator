--- conflicted
+++ resolved
@@ -78,15 +78,15 @@
     outputs:
       artifact-name:
         description: "The name of the package artifact uploaded to the workflow run."
-        value: ""
+        value: ${{ jobs.slsa-publish.outputs.artifact-name }}
 
       provenance-name:
         description: "The name of the provenance attestation uploaded to the workflow run."
-        value: ""
+        value: ${{ jobs.slsa-publish.outputs.provenance-name }}
 
       release-asset-name:
         description: "The package asset name uploaded to the release (if upload-assets is true). e.g. sigstore-1.1.1.tgz"
-        value: ""
+        value: ${{ jobs.slsa-publish.outputs.release-asset-name }}
 
       release-id:
         description: "The name of the release where the package tarball and provenance were uploaded (if upload-assets is true)."
@@ -94,7 +94,7 @@
 
       release-provenance-name:
         description: "The provenance asset name uploaded to the release (if upload-assets is true). e.g. sigstore-1.1.1.intoto.jsonl"
-        value: ""
+        value: ${{ jobs.slsa-publish.outputs.release-provenance-name }}
 
 jobs:
   slsa-setup:
@@ -129,7 +129,11 @@
   slsa-publish:
     needs: [slsa-run]
     outputs:
-      release-id: ${{ steps.release.outputs.id }}
+      artifact-name: ${{ steps.generate-outputs.outputs.artifact-name }}
+      provenance-name: ${{ steps.generate-outputs.outputs.provenance-name }}
+      release-asset-name: ${{ steps.generate-outputs.outputs.release-asset-name }}
+      release-id: ${{ steps.generate-outputs.outputs.release-id }}
+      release-proveance-name: ${{ steps.generate-outputs.outputs.release-provenance-name }}
     if: ${{ inputs.npm-publish }}
     permissions:
       contents: write # For asset uploads. Optional
@@ -281,15 +285,9 @@
           "$(dirname "$(which node)")"/node_modules/npm/bin/npm publish "${PACKAGE_PATH}" ${publish_flags}
 
       - name: Upload provenance new tag
-<<<<<<< HEAD
         id: release-new-tags
         uses: softprops/action-gh-release@de2c0eb89ae2a093876385947365aca7b0e5f844 # v0.1.15
-        if: inputs.upload-assets && startsWith(github.ref, 'refs/tags/')
-=======
-        uses: softprops/action-gh-release@de2c0eb89ae2a093876385947365aca7b0e5f844 # v0.1.15
         if: inputs.upload-assets && startsWith(github.ref, 'refs/tags/') && inputs.upload-tag-name == ''
-        id: release-new-tags
->>>>>>> db83a1a1
         with:
           prerelease: ${{ inputs.prerelease }}
           files: |
@@ -298,10 +296,7 @@
           draft: ${{ inputs.draft-release }}
 
       - name: Upload provenance tag name
-<<<<<<< HEAD
         id: release-tag-name
-=======
->>>>>>> db83a1a1
         uses: softprops/action-gh-release@de2c0eb89ae2a093876385947365aca7b0e5f844 # v0.1.15
         if: inputs.upload-assets && inputs.upload-tag-name != ''
         with:
@@ -310,28 +305,36 @@
           files: |
             ${{ steps.validate-outputs.outputs.attestation-path }}
             ${{ steps.validate-outputs.outputs.package-path }}
-<<<<<<< HEAD
           draft: ${{ inputs.draft-release }}
 
-      - name: Output release ID
+      - name: Generate outputs
         shell: bash
-        id: release
+        id: generate-outputs
         env:
           RELEASE_ID_NEW_TAGS: "${{ steps.release-new-tags.outputs.id }}"
           RELEASE_ID_TAG_NAME: "${{ steps.release-tag-name.outputs.id }}"
+          UNTRUSTED_ARTIFACT_NAME: "${{ fromJSON(needs.slsa-run.outputs.build-artifacts-outputs).package-download-name }}"
+          PROVENANCE_NAME: "${{ needs.slsa-run.outputs.attestations-download-name }}"
+          ATTESTATION_PATH: "${{ steps.validate-outputs.outputs.attestation-path }}"
+          PACKAGE_PATH: "${{ steps.validate-outputs.outputs.package-path }}"
         run: |
           set -euo pipefail
-          id=""
-          if [[ -n "$RELEASE_ID_NEW_TAGS" ]]; then
-            id="$RELEASE_ID_NEW_TAGS"
-          elif [[ -n "$RELEASE_ID_TAG_NAME" ]]; then
-            id="$RELEASE_ID_TAG_NAME"
+          release_id=""
+          if [[ -n "${RELEASE_ID_NEW_TAGS}" ]]; then
+            release_id="${RELEASE_ID_NEW_TAGS}"
+          elif [[ -n "${RELEASE_ID_TAG_NAME}" ]]; then
+            release_id="${RELEASE_ID_TAG_NAME}"
           else
             # This should never happen (unless previous steps fail).
             echo "internal error"
             exit 1
           fi
-          echo "id=$id" >> "$GITHUB_OUTPUT"
-=======
-          draft: ${{ inputs.draft-release }}
->>>>>>> db83a1a1
+          echo "release-id=${release_id}" >> "$GITHUB_OUTPUT"
+
+          # NOTE: Re: UNTRUSTED: Technically the build could provide a package file that
+          # doesn't match the provenance but it would fail validation.
+          echo "artifact-name=${UNTRUSTED_ARTIFACT_NAME}" >> "$GITHUB_OUTPUT"
+          echo "provenance-name=${PROVENANCE_NAME}" >> "$GITHUB_OUTPUT"
+
+          echo "release-artifact-name=$(basename ${ATTESTATION_PATH})" >> "$GITHUB_OUTPUT"
+          echo "release-provenance-name=$(basename ${PACKAGE_PATH})" >> "$GITHUB_OUTPUT"