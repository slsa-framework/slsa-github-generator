--- conflicted
+++ resolved
@@ -108,11 +108,7 @@
       id-token: write # For signing.
       contents: read # For repo checkout of private repos.
       actions: read # For getting workflow run on private repos.
-<<<<<<< HEAD
-    uses: slsa-framework/slsa-github-generator/.github/workflows/delegator_lowperms-generic_slsa3.yml@v1.6.0-rc.2
-=======
-    uses: slsa-framework/slsa-github-generator/.github/workflows/delegator_generic_slsa3.yml@main
->>>>>>> c0260026
+    uses: slsa-framework/slsa-github-generator/.github/workflows/delegator_lowperms-generic_slsa3.yml@main
     with:
       slsa-token: ${{ needs.slsa-setup.outputs.slsa-token }}
 
