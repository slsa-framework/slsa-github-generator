name: "Secure folder upload"
description: "Upload a folder as a tarball and outputs its SHA256"
inputs:
  name:
    description:: >
      Artifact name.
      The caller is responsible to provide a name that is unique and does not collise with other artifacts.
      An example is to use `${RNG}-artifact`.
    required: true
  path:
    description: 'Path to the folder'
    required: true
outputs:
  sha256:
    description: "SHA256 of the uploaded tarball."
    value: "${{ steps.upload.outputs.sha256 }}"

runs:
  using: "composite"
  steps:
    - name: Validate the path and create the tarball
      id: create
      shell: bash
      env:
        UNTRUSTED_PATH: ${{ inputs.path }}
      run: |
        set -euo pipefail

        if [[ ! -d "${UNTRUSTED_PATH}" ]]; then
          echo "'${UNTRUSTED_PATH}' is not a directory"
          exit 1
        fi

        # Ensure no directory traversal.
        resolved_dir=$(readlink -m "${UNTRUSTED_PATH}")
        wd=$(readlink -m "$PWD")
        if [[ "$resolved_dir" != "$wd"/* ]]; then
          echo "Path is not in the current directory: ${UNTRUSTED_PATH}"
          exit 1
        fi

        tempdir=$(mktemp -d)
        tarball_path="${tempdir}/folder.tgz"
        tar -czvf "${tarball_path}" "${UNTRUSTED_PATH}"
        echo "tarball-path=${tarball_path}" >> "$GITHUB_OUTPUT"

    - name: Upload the artifact
      id: upload
<<<<<<< HEAD
      uses: slsa-framework/slsa-github-generator/.github/actions/secure-upload-artifact@v1.6.0-rc.3
=======
      uses: slsa-framework/slsa-github-generator/.github/actions/secure-upload-artifact@main
>>>>>>> af098392
      with:
        name: "${{ inputs.name }}"
        path: "${{ steps.create.outputs.tarball-path }}"<|MERGE_RESOLUTION|>--- conflicted
+++ resolved
@@ -46,11 +46,7 @@
 
     - name: Upload the artifact
       id: upload
-<<<<<<< HEAD
-      uses: slsa-framework/slsa-github-generator/.github/actions/secure-upload-artifact@v1.6.0-rc.3
-=======
       uses: slsa-framework/slsa-github-generator/.github/actions/secure-upload-artifact@main
->>>>>>> af098392
       with:
         name: "${{ inputs.name }}"
         path: "${{ steps.create.outputs.tarball-path }}"