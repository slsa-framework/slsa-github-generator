name: "Secure artifact upload"
description: "Upload an artifact and outputs its SHA256"
inputs:
  name:
    description: "Artifact name."
    default: "artifact"
    required: false
  path:
    description: "Artifact path. (Note: This is expected to be a file name in the working directory)."
    required: true
outputs:
  sha256:
    description: "SHA256 of the file."
    value: "${{ steps.compute-digest.outputs.sha256 }}"

runs:
  using: "composite"
  steps:
    - name: Compute binary hash
      id: compute-digest
<<<<<<< HEAD
      uses: slsa-framework/slsa-github-generator/.github/actions/compute-sha256@v1.6.0-rc.3
=======
      uses: slsa-framework/slsa-github-generator/.github/actions/compute-sha256@main
>>>>>>> af098392
      with:
        path: "${{ inputs.path }}"

    - name: Upload the artifact
      uses: actions/upload-artifact@0b7f8abb1508181956e8e162db84b466c27e18ce # v3.1.2
      with:
        name: "${{ inputs.name }}"
        path: "${{ inputs.path }}"
        if-no-files-found: error
        retention-days: 5<|MERGE_RESOLUTION|>--- conflicted
+++ resolved
@@ -18,11 +18,7 @@
   steps:
     - name: Compute binary hash
       id: compute-digest
-<<<<<<< HEAD
-      uses: slsa-framework/slsa-github-generator/.github/actions/compute-sha256@v1.6.0-rc.3
-=======
       uses: slsa-framework/slsa-github-generator/.github/actions/compute-sha256@main
->>>>>>> af098392
       with:
         path: "${{ inputs.path }}"
 
