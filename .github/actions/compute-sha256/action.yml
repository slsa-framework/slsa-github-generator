--- conflicted
+++ resolved
@@ -10,27 +10,5 @@
     value: "${{ steps.compute.outputs.sha256 }}"
 
 runs:
-<<<<<<< HEAD
   using: node16
-  main: 'dist/index.js'
-=======
-  using: "composite"
-  steps:
-    - name: Compute the sha256
-      id: compute
-      shell: bash
-      env:
-        UNTRUSTED_PATH: "${{ inputs.path }}"
-      run: |
-        set -euo pipefail
-
-        echo "Computing SHA256 for $UNTRUSTED_PATH"
-        if ! [[ -f "$UNTRUSTED_PATH" ]]; then
-            echo "File $UNTRUSTED_PATH not present"
-            exit 5
-        fi
-        digest=$(sha256sum "$UNTRUSTED_PATH" | awk '{print $1}')
-        echo "computed sha: $digest"
-
-        echo "::set-output name=sha256::$digest"
->>>>>>> 1a55da84
+  main: 'dist/index.js'