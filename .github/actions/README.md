# Internal Action Development

## Internal Actions
Although the Actions are hosted on the same repository, we consider them "external": they are not called via:

```././github/actions/name```

but instead via their "fully-qualified" name:

```slsa-framework/slsa-github-generator/.github/actions/name@hash```. 

We do this because the Actions are part of the builder, whereas the workflow runs in the "context" of the calling repository.

## Checkout Rules
Actions that are called with a copy of the calling repository on disk (`actions/checkout` for the calling repository)
should *NEVER* "checkout" the builder's repository, because it creates interference with the calling repository
and is difficult to get right.
    
In particular, *composite actions* need should not invoke script files stored in the git repository. Only inline scripts are permitted under these rules.

In general, Actions that need to "checkout" their code should use [Dockerfile](https://docs.github.com/en/actions/creating-actions/creating-a-docker-container-action) or [nodejs](https://docs.github.com/en/actions/creating-actions/creating-a-javascript-action)-type projects "compiled" with [ncc](https://docs.github.com/en/actions/creating-actions/creating-a-javascript-action#commit-tag-and-push-your-action-to-github). An example of such an Action
is the `./github/actions/detect-workflow` Action.

There is one exception today: the `./github/actions/generate-builder` Action. It "checkouts" its own code and is allowed to do it
because it does so in a job that never "checkouts" the calling repository. (Note: the code will be migrated to 
<<<<<<< HEAD
a Dockerfile or nodejs-type project in the future).
=======
a Dockerfile or nodejs-type projects in the future).
>>>>>>> 6eefe1d9

## Development

To create or update an internal Action, follow the 2 following steps:

1. Create / modify the Action under `./github/actions/<your-action>` and get the changes merged. Let's call the resulting
commit hash after merge `CH`. (Note: This won't affect any workflow's behavior since
the existing code will still be calling the Action at an older commit hash).

1. Update the re-usable workflow / Actions to use them in a follow-up PR:
```yaml
uses: slsa-framework/slsa-github-generator/.github/actions/<your-action>@CH
```

  You can update using the following command:

```shell
find .github/ -name '*.yaml' -o -name '*.yml' | xargs sed -i 's/uses: slsa-framework\/slsa-github-generator\/\.github\/actions\/\(.*\)@[a-f0-9]*/uses: slsa-framework\/slsa-github-generator\/.github\/actions\/\1@_YOUR_CH__/'
```<|MERGE_RESOLUTION|>--- conflicted
+++ resolved
@@ -23,11 +23,7 @@
 
 There is one exception today: the `./github/actions/generate-builder` Action. It "checkouts" its own code and is allowed to do it
 because it does so in a job that never "checkouts" the calling repository. (Note: the code will be migrated to 
-<<<<<<< HEAD
-a Dockerfile or nodejs-type project in the future).
-=======
 a Dockerfile or nodejs-type projects in the future).
->>>>>>> 6eefe1d9
 
 ## Development
 
