--- conflicted
+++ resolved
@@ -24,12 +24,7 @@
 
     - name: Compute the hash
       id: compute
-<<<<<<< HEAD
-      # uses: ./.github/actions/compute-sha256
       uses: slsa-framework/slsa-github-generator/.github/actions/compute-sha256@fe4b511143bc6fb575303b60d4361decbe5a2df3
-=======
-      uses: slsa-framework/slsa-github-generator/.github/actions/compute-sha@fe4b511143bc6fb575303b60d4361decbe5a2df3
->>>>>>> a6132470
       with:
         path: "${{ inputs.name }}"
 
