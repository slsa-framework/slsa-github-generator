name: "Generate the builder"
description: "Build or fetch the builder binary"
inputs:
  ref:
    description: "Ref of the builder."
    required: true
  repository:
    description: "Repository of the builder."
    required: true
  binary:
    description: "Name of the compiled binary. (Note: just the filename, not the path)"
    required: true
  compile-builder:
    description: "Whether to compile the builder or not."
    required: true
  directory:
    description: "Directory of the source code of the builder. (Note: expect no trailing `/`)"
    required: true
  go-version:
    description: "The Go version to use, as expected by https://github.com/actions/setup-go."
    required: true

  token:
    description: "GitHub token"
    required: false
    default: ${{ github.token }}

outputs:
  sha256:
    description: "SHA256 of the builder binary."
    value: ${{ steps.compute.outputs.sha256 }}

runs:
  using: "composite"
  steps:
    - name: Checkout the Go builder repository
<<<<<<< HEAD
      # uses: ./.github/actions/checkout-go
=======
>>>>>>> a6132470
      uses: slsa-framework/slsa-github-generator/.github/actions/checkout-go@fe4b511143bc6fb575303b60d4361decbe5a2df3
      with:
        repository: "${{ inputs.repository }}"
        ref: "${{ inputs.ref }}"
        go-version: "${{ inputs.go-version }}"

    - name: Generate builder
      shell: bash
      env:
        COMPILE_BUILDER: "${{ inputs.compile-builder }}"
        BUILDER_REF: "${{ inputs.ref }}"
        BUILDER_DIR: "${{ inputs.directory }}"
        BUILDER_BINARY: "${{ inputs.binary }}"
        # Needed for the gh CLI used in builder-fetch.sh.
        GH_TOKEN: "${{ inputs.token }}"
      run: ./.github/actions/generate-builder/generate-builder.sh

    - name: Compute sha256 of builder
<<<<<<< HEAD
      # uses: ./.github/actions/compute-sha256
      uses: slsa-framework/slsa-github-generator/.github/actions/compute-sha256@fe4b511143bc6fb575303b60d4361decbe5a2df3
=======
      uses: slsa-framework/slsa-github-generator/.github/actions/compute-sha@fe4b511143bc6fb575303b60d4361decbe5a2df3
>>>>>>> a6132470
      id: compute
      with:
        path: "${{ inputs.binary }}"<|MERGE_RESOLUTION|>--- conflicted
+++ resolved
@@ -34,10 +34,6 @@
   using: "composite"
   steps:
     - name: Checkout the Go builder repository
-<<<<<<< HEAD
-      # uses: ./.github/actions/checkout-go
-=======
->>>>>>> a6132470
       uses: slsa-framework/slsa-github-generator/.github/actions/checkout-go@fe4b511143bc6fb575303b60d4361decbe5a2df3
       with:
         repository: "${{ inputs.repository }}"
@@ -56,12 +52,7 @@
       run: ./.github/actions/generate-builder/generate-builder.sh
 
     - name: Compute sha256 of builder
-<<<<<<< HEAD
-      # uses: ./.github/actions/compute-sha256
       uses: slsa-framework/slsa-github-generator/.github/actions/compute-sha256@fe4b511143bc6fb575303b60d4361decbe5a2df3
-=======
-      uses: slsa-framework/slsa-github-generator/.github/actions/compute-sha@fe4b511143bc6fb575303b60d4361decbe5a2df3
->>>>>>> a6132470
       id: compute
       with:
         path: "${{ inputs.binary }}"