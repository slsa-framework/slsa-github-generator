name: "Generate the builder"
description: "Build or fetch the builder binary"
inputs:
  ref:
    description: "Ref of the builder."
    required: true
  repository:
    description: "Repository of the builder."
    required: true
  binary:
    description: "Name of the compiled binary. (Note: just the filename, not the path)"
    required: true
  compile-builder:
    description: "Whether to compile the builder or not."
    required: true
  directory:
    description: "Directory of the source code of the builder. (Note: expect no trailing `/`)"
    required: true
  go-version:
    description: "The Go version to use, as expected by https://github.com/actions/setup-go."
    required: true

  token:
    description: "GitHub token"
    required: false
    default: ${{ github.token }}

outputs:
  sha256:
    description: "SHA256 of the builder binary."
    value: ${{ steps.compute.outputs.sha256 }}

runs:
  using: "composite"
  steps:
    - name: Checkout the Go builder repository
<<<<<<< HEAD
      uses: slsa-framework/slsa-github-generator/.github/actions/checkout-go@49e648aa7f5f4f88513b6cd54f6b189516184e6b
=======
      uses: slsa-framework/slsa-github-generator/.github/actions/checkout-go@1d646d70aeba1516af69fb0ef48206580122449b
>>>>>>> 1d7962b4
      with:
        repository: "${{ inputs.repository }}"
        ref: "${{ inputs.ref }}"
        go-version: "${{ inputs.go-version }}"

    - name: Generate builder
      shell: bash
      env:
        # Builder.
        BUILDER_REPOSITORY: slsa-framework/slsa-github-generator  # The repository to download the pre-built builder binary from.
        BUILDER_RELEASE_BINARY: "${{ inputs.binary }}"            # The name of the pre-built binary in the release assets. This is also used as the final binary name when compiling the builder from source.
        # Verifier
        # NOTE: These VERIFIER_* variables are used in the builder-fetch.sh script for verification of builder
        # release binaries when the compile-builder input is false.
        VERIFIER_REPOSITORY: slsa-framework/slsa-verifier         # The repository to download the pre-built verifier binary from.
        VERIFIER_RELEASE_BINARY: slsa-verifier-linux-amd64        # The name of the verifier binary in the release assets.
        VERIFIER_RELEASE_BINARY_SHA256: f92fc4e571949c796d7709bb3f0814a733124b0155e484fad095b5ca68b4cb21  # The expected hash of the verifier binary.
        VERIFIER_RELEASE: v1.1.1                                   # The version of the verifier to download.

        COMPILE_BUILDER: "${{ inputs.compile-builder }}"
        BUILDER_REF: "${{ inputs.ref }}"
        BUILDER_DIR: "${{ inputs.directory }}"
        # Needed for the gh CLI used in builder-fetch.sh.
        GH_TOKEN: "${{ inputs.token }}"
      run: ./.github/actions/generate-builder/generate-builder.sh

    - name: Compute sha256 of builder
<<<<<<< HEAD
      uses: slsa-framework/slsa-github-generator/.github/actions/compute-sha256@49e648aa7f5f4f88513b6cd54f6b189516184e6b
=======
      uses: slsa-framework/slsa-github-generator/.github/actions/compute-sha256@1d646d70aeba1516af69fb0ef48206580122449b
>>>>>>> 1d7962b4
      id: compute
      with:
        path: "${{ inputs.binary }}"<|MERGE_RESOLUTION|>--- conflicted
+++ resolved
@@ -34,11 +34,7 @@
   using: "composite"
   steps:
     - name: Checkout the Go builder repository
-<<<<<<< HEAD
-      uses: slsa-framework/slsa-github-generator/.github/actions/checkout-go@49e648aa7f5f4f88513b6cd54f6b189516184e6b
-=======
       uses: slsa-framework/slsa-github-generator/.github/actions/checkout-go@1d646d70aeba1516af69fb0ef48206580122449b
->>>>>>> 1d7962b4
       with:
         repository: "${{ inputs.repository }}"
         ref: "${{ inputs.ref }}"
@@ -48,15 +44,15 @@
       shell: bash
       env:
         # Builder.
-        BUILDER_REPOSITORY: slsa-framework/slsa-github-generator  # The repository to download the pre-built builder binary from.
-        BUILDER_RELEASE_BINARY: "${{ inputs.binary }}"            # The name of the pre-built binary in the release assets. This is also used as the final binary name when compiling the builder from source.
+        BUILDER_REPOSITORY: slsa-framework/slsa-github-generator # The repository to download the pre-built builder binary from.
+        BUILDER_RELEASE_BINARY: "${{ inputs.binary }}" # The name of the pre-built binary in the release assets. This is also used as the final binary name when compiling the builder from source.
         # Verifier
         # NOTE: These VERIFIER_* variables are used in the builder-fetch.sh script for verification of builder
         # release binaries when the compile-builder input is false.
-        VERIFIER_REPOSITORY: slsa-framework/slsa-verifier         # The repository to download the pre-built verifier binary from.
-        VERIFIER_RELEASE_BINARY: slsa-verifier-linux-amd64        # The name of the verifier binary in the release assets.
-        VERIFIER_RELEASE_BINARY_SHA256: f92fc4e571949c796d7709bb3f0814a733124b0155e484fad095b5ca68b4cb21  # The expected hash of the verifier binary.
-        VERIFIER_RELEASE: v1.1.1                                   # The version of the verifier to download.
+        VERIFIER_REPOSITORY: slsa-framework/slsa-verifier # The repository to download the pre-built verifier binary from.
+        VERIFIER_RELEASE_BINARY: slsa-verifier-linux-amd64 # The name of the verifier binary in the release assets.
+        VERIFIER_RELEASE_BINARY_SHA256: f92fc4e571949c796d7709bb3f0814a733124b0155e484fad095b5ca68b4cb21 # The expected hash of the verifier binary.
+        VERIFIER_RELEASE: v1.1.1 # The version of the verifier to download.
 
         COMPILE_BUILDER: "${{ inputs.compile-builder }}"
         BUILDER_REF: "${{ inputs.ref }}"
@@ -66,11 +62,7 @@
       run: ./.github/actions/generate-builder/generate-builder.sh
 
     - name: Compute sha256 of builder
-<<<<<<< HEAD
-      uses: slsa-framework/slsa-github-generator/.github/actions/compute-sha256@49e648aa7f5f4f88513b6cd54f6b189516184e6b
-=======
       uses: slsa-framework/slsa-github-generator/.github/actions/compute-sha256@1d646d70aeba1516af69fb0ef48206580122449b
->>>>>>> 1d7962b4
       id: compute
       with:
         path: "${{ inputs.binary }}"