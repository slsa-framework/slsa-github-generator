name: "Generate the builder"
description: "Build or fetch the builder binary"
inputs:
  ref:
    description: "A fully formed ref (refs/...) or SHA to checkout for the action code."
    required: true
  builder-ref:
    description: "A fully formed ref (refs/...) or SHA to generate the builder. If not provided, defaults to inputs.ref"
    required: false
  repository:
    description: "Repository of the builder."
    required: true
  binary:
    description: "Name of the compiled binary. (Note: just the filename, not the path)"
    required: true
  compile-builder:
    description: "Whether to compile the builder or not."
    required: true
  directory:
    description: "Directory of the source code of the builder. (Note: expect no trailing `/`)"
    required: true
  go-version:
    description: "The Go version to use, as expected by https://github.com/actions/setup-go."
    required: true
  allow-private-repository:
    description: "If set to true, allows the action to complete successfully even if the repo is private."
    type: boolean
    required: false
    default: false

  token:
    description: "GitHub token"
    required: false
    default: ${{ github.token }}

outputs:
  sha256:
    description: "SHA256 of the builder binary."
    value: ${{ steps.compute.outputs.sha256 }}

runs:
  using: "composite"
  steps:
    - name: Checkout builder repository
      uses: slsa-framework/slsa-github-generator/.github/actions/secure-builder-checkout@main
      with:
        repository: ${{ inputs.repository }}
        ref: ${{ inputs.ref }}
        path: __BUILDER_CHECKOUT_DIR__

    - name: Check private repos
      uses: ./__BUILDER_CHECKOUT_DIR__/.github/actions/privacy-check
      with:
        error_message: "Repository is private. The workflow has halted in order to keep the repository name from being exposed in the public transparency log. Set 'private-repository' to override."
        override: ${{ inputs.allow-private-repository }}

    - name: Set up Go environment
      uses: actions/setup-go@4d34df0c2316fe8122ab82dc22947d607c0c91f9 # v4.0.0
      with:
        go-version: ${{ inputs.go-version }}

    - name: Generate builder
      shell: bash
      env:
        # Builder.
        BUILDER_REPOSITORY: slsa-framework/slsa-github-generator # The repository to download the pre-built builder binary from.
        BUILDER_RELEASE_BINARY: "${{ inputs.binary }}" # The name of the pre-built binary in the release assets. This is also used as the final binary name when compiling the builder from source.
        # Verifier
        # NOTE: These VERIFIER_* variables are used in the builder-fetch.sh script for verification of builder
        # release binaries when the compile-builder input is false.
        VERIFIER_REPOSITORY: slsa-framework/slsa-verifier # The repository to download the pre-built verifier binary from.
        VERIFIER_RELEASE_BINARY: slsa-verifier-linux-amd64 # The name of the verifier binary in the release assets.
<<<<<<< HEAD
        VERIFIER_RELEASE_BINARY_SHA256: 538e5346784ddab14189dd66fb995e49c69247985a364558ad3b44e1fbff04cf # The expected hash of the verifier binary.
=======
        VERIFIER_RELEASE_BINARY_SHA256: 8aaf12ce7691ca203c2ab000cbbc68140112acb3d08c4d338c06eb125dfd6b10 # The expected hash of the verifier binary.
>>>>>>> 8007f008
        VERIFIER_RELEASE: v2.2.0 # The version of the verifier to download.

        COMPILE_BUILDER: "${{ inputs.compile-builder }}"
        # NOTE: If a builder reference is specified, then we will download this version of the builder.
        # Otherwise, we use the same tag reference as the detected workflow source reference. This allows
        # pinning the builder binary version at the same as the reuseable workflow reference, and avoids
        # dynamically fetching a builder binary.
        # The builder-ref option can be used to test the scripts at main to download a builder binary at
        # a previous tag.
        BUILDER_REF: "${{ inputs.builder-ref || inputs.ref }}" # The version of the builder to retrieve.
        BUILDER_DIR: "./__BUILDER_CHECKOUT_DIR__/${{ inputs.directory }}"
        # Needed for the gh CLI used in builder-fetch.sh.
        GH_TOKEN: "${{ inputs.token }}"
      run: ./__BUILDER_CHECKOUT_DIR__/.github/actions/generate-builder/generate-builder.sh

    - name: Compute sha256 of builder
      uses: ./__BUILDER_CHECKOUT_DIR__/.github/actions/compute-sha256
      id: compute
      with:
        path: "${{ inputs.binary }}"<|MERGE_RESOLUTION|>--- conflicted
+++ resolved
@@ -70,11 +70,7 @@
         # release binaries when the compile-builder input is false.
         VERIFIER_REPOSITORY: slsa-framework/slsa-verifier # The repository to download the pre-built verifier binary from.
         VERIFIER_RELEASE_BINARY: slsa-verifier-linux-amd64 # The name of the verifier binary in the release assets.
-<<<<<<< HEAD
-        VERIFIER_RELEASE_BINARY_SHA256: 538e5346784ddab14189dd66fb995e49c69247985a364558ad3b44e1fbff04cf # The expected hash of the verifier binary.
-=======
         VERIFIER_RELEASE_BINARY_SHA256: 8aaf12ce7691ca203c2ab000cbbc68140112acb3d08c4d338c06eb125dfd6b10 # The expected hash of the verifier binary.
->>>>>>> 8007f008
         VERIFIER_RELEASE: v2.2.0 # The version of the verifier to download.
 
         COMPILE_BUILDER: "${{ inputs.compile-builder }}"
