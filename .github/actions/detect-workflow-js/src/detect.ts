import type { Endpoints } from "@octokit/types";
import * as github from "@actions/github";
import * as core from "@actions/core";

type ApiWorkflowRun =
  Endpoints["GET /repos/{owner}/{repo}/actions/runs/{run_id}"]["response"]["data"];

type githubClaimsType = {
  aud?: string;
  job_workflow_ref?: string;
};

export function decodeToken(federatedToken: string): githubClaimsType {
  const tokenPayload = federatedToken.split(".")[1];
  const bufferObj = Buffer.from(tokenPayload, "base64");
  const decoded = JSON.parse(bufferObj.toString("utf8"));
  return decoded;
}

export async function detectWorkflowFromOIDC(
  aud: string
): Promise<[string, string, string]> {
  const id_token = await core.getIDToken(aud);
  const decoded = decodeToken(id_token);
  if (!decoded.aud || decoded.aud !== aud) {
    return Promise.reject(Error("invalid audience from OIDC token."));
  }

  // Use job_workflow_ref to extract the outputs.
  const jobWorkflowRef = decoded.job_workflow_ref;
  if (!jobWorkflowRef) {
    return Promise.reject(Error("job_workflow_ref missing from OIDC token."));
  }

  const [workflowPath, workflowRef] = jobWorkflowRef.split("@", 2);
  const [workflowOwner, workflowRepo, ...workflowArray] =
    workflowPath.split("/");
  const repository = [workflowOwner, workflowRepo].join("/");
  const workflow = workflowArray.join("/");
  return [repository, workflowRef, workflow];
}

export async function detectWorkflowFromContext(
  repoName: string,
  token: string
): Promise<[string, string, string]> {
  const [owner, repo] = repoName.split("/");
  const octokit = github.getOctokit(token);
  const res = await octokit.rest.actions.getWorkflowRun({
    owner,
    repo,
    run_id: Number(process.env.GITHUB_RUN_ID),
  });
  const workflowData: ApiWorkflowRun = res.data;
  core.info(`workflow data: ${JSON.stringify(workflowData)}`);

  if (!workflowData.referenced_workflows) {
    return Promise.reject(
      Error(`No reusable workflows detected ${JSON.stringify(workflowData)}.`)
    );
  }

  let [repository, ref, workflow] = ["", "", ""];

  // If this is a slsa-github-generator repository or fork, then look
  // for the repo and head SHA from the pull_request event value.
  if (
    workflowData.event === "pull_request" &&
    workflowData.repository.name === "slsa-github-generator"
  ) {
    ref = workflowData.head_sha;
    repository = workflowData.head_repository.full_name;
    workflow = workflowData.path;
  } else {
    // Otherwise this is an external repository.
    // Filter referenced_workflows for slsa-github-generator repositories.
    // TODO(https://github.com/actions/runner/issues/2417): When
    // GITHUB_JOB_WORKFLOW_SHA becomes fully functional, the OIDC token
    // detection can be removed and we can identify the current reusable workflow
    // through the sha of a referenced workflow, fully supporting all triggers
    // without the repository filter.
    for (const reusableWorkflow of workflowData.referenced_workflows) {
      const workflowPath = reusableWorkflow.path.split("@", 1);
      const [workflowOwner, workflowRepo, ...workflowArray] =
        workflowPath[0].split("/");
<<<<<<< HEAD
      const tmpRepository = [workflowOwner, workflowRepo].join("/");
      if (!reusableWorkflow.ref) {
        return Promise.reject(
          Error(
            "Referenced workflow missing ref: was the workflow invoked by digest?"
          )
        );
      }
      const tmpRef = reusableWorkflow.ref;
      const tmpWorkflow = workflowArray.join("/");
      if (workflowRepo === "slsa-github-generator") {
=======
      if (workflowRepo === "slsa-github-generator") {
        if (!reusableWorkflow.ref) {
          return Promise.reject(
            Error(
              "Referenced slsa-github-generator workflow missing ref: was the workflow invoked by digest?"
            )
          );
        }
        const tmpRepository = [workflowOwner, workflowRepo].join("/");
        const tmpRef = reusableWorkflow.ref;
        const tmpWorkflow = workflowArray.join("/");
>>>>>>> 751248ea
        // If there are multiple invocations of reusable workflows in
        // a single caller workflow, ensure that the repositories and refs are
        // the same.
        if (repository !== "" && repository !== tmpRepository) {
          return Promise.reject(Error("Unexpected mismatch of repositories"));
        }
        if (ref !== "" && ref !== tmpRef) {
          return Promise.reject(Error("Unexpected mismatch of reference"));
        }
        repository = tmpRepository;
        ref = tmpRef;
        workflow = tmpWorkflow;
      }
    }
  }

  return [repository, ref, workflow];
}<|MERGE_RESOLUTION|>--- conflicted
+++ resolved
@@ -83,19 +83,6 @@
       const workflowPath = reusableWorkflow.path.split("@", 1);
       const [workflowOwner, workflowRepo, ...workflowArray] =
         workflowPath[0].split("/");
-<<<<<<< HEAD
-      const tmpRepository = [workflowOwner, workflowRepo].join("/");
-      if (!reusableWorkflow.ref) {
-        return Promise.reject(
-          Error(
-            "Referenced workflow missing ref: was the workflow invoked by digest?"
-          )
-        );
-      }
-      const tmpRef = reusableWorkflow.ref;
-      const tmpWorkflow = workflowArray.join("/");
-      if (workflowRepo === "slsa-github-generator") {
-=======
       if (workflowRepo === "slsa-github-generator") {
         if (!reusableWorkflow.ref) {
           return Promise.reject(
@@ -107,7 +94,6 @@
         const tmpRepository = [workflowOwner, workflowRepo].join("/");
         const tmpRef = reusableWorkflow.ref;
         const tmpWorkflow = workflowArray.join("/");
->>>>>>> 751248ea
         // If there are multiple invocations of reusable workflows in
         // a single caller workflow, ensure that the repositories and refs are
         // the same.
