{
  "name": "verify-token",
  "version": "1.0.0",
  "description": "Verify the SLSA token and generate a SLSA predicate",
  "main": "lib/index.js",
  "types": "lib/index.d.ts",
  "files": [
    "/dist",
    "/store"
  ],
  "scripts": {
    "ci": "npm ci",
    "build": "tsc",
    "format": "prettier --write '**/*.ts'",
    "format-check": "prettier --check '**/*.ts'",
    "//": "TODO (#1646): revert workaround",
    "package": "ncc build -o dist/dist --source-map",
    "lint": "eslint --max-warnings 0 src/**/*.ts",
<<<<<<< HEAD
    "all": "npm ci && npm run format && npm run lint && npm run build && npm run test && npm run package",
    "test": "jest"
=======
    "all": "npm run format && npm run lint && npm run build && npm run package",
    "test": "echo \"Error: no test specified\" && exit 1"
>>>>>>> 63be127d
  },
  "keywords": [],
  "author": "",
  "license": "Apache-2.0",
  "dependencies": {
    "@actions/core": "^1.10.0",
    "@actions/github": "^5.1.1",
    "@octokit/webhooks-types": "^6.9.0",
    "sigstore": "^1.0.0"
  },
  "devDependencies": {
    "@types/jest": "^29.4.0",
    "@types/node": "^18.11.9",
    "@typescript-eslint/eslint-plugin": "^5.45.0",
    "@typescript-eslint/parser": "^5.45.0",
    "@vercel/ncc": "^0.36.0",
    "eslint": "^8.27.0",
    "eslint-plugin-github": "^4.4.1",
    "jest": "^29.4.3",
    "prettier": "^2.7.1",
    "ts-jest": "^29.0.5",
    "typescript": "^4.8.4"
  }
}<|MERGE_RESOLUTION|>--- conflicted
+++ resolved
@@ -16,13 +16,8 @@
     "//": "TODO (#1646): revert workaround",
     "package": "ncc build -o dist/dist --source-map",
     "lint": "eslint --max-warnings 0 src/**/*.ts",
-<<<<<<< HEAD
-    "all": "npm ci && npm run format && npm run lint && npm run build && npm run test && npm run package",
+    "all": "npm run format && npm run lint && npm run build && npm run package",
     "test": "jest"
-=======
-    "all": "npm run format && npm run lint && npm run build && npm run package",
-    "test": "echo \"Error: no test specified\" && exit 1"
->>>>>>> 63be127d
   },
   "keywords": [],
   "author": "",
