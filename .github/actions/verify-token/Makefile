SHELL := /bin/bash
ACTION_NAME = $(shell basename "$$(pwd)")

.PHONY: help
help: ## Shows all targets and help from the Makefile (this message).
	@echo "$(ACTION_NAME) Makefile"
	@echo "Usage: make [COMMAND]"
	@echo ""
	@grep --no-filename -E '^([/a-z.A-Z0-9_%-]+:.*?|)##' $(MAKEFILE_LIST) | \
		awk 'BEGIN {FS = "(:.*?|)## ?"}; { \
			if (length($$1) > 0) { \
				printf "  \033[36m%-20s\033[0m %s\n", $$1, $$2; \
			} else { \
				if (length($$2) > 0) { \
					printf "%s\n", $$2; \
				} \
			} \
		}'

node_modules/.installed: package.json package-lock.json
	npm ci
	touch node_modules/.installed

.PHONY: action
action: node_modules/.installed ## Builds the action.
	npm run build

.PHONY: package
package: node_modules/.installed ## Builds the distribution package.
	npm run all
<<<<<<< HEAD
	# TODO(https://github.com/slsa-framework/slsa-github-generator/issues/1646): revert workaround
=======
	# TODO (#1646): revert workaround
>>>>>>> 6bd40ccf
	mkdir -p dist/dist
	mv dist/*.* dist/dist

.PHONY: clean
clean:
	rm -rf dist lib node_modules

## Testing
#####################################################################

.PHONY: lint
lint: node_modules/.installed ## Runs eslint.
	npm run lint<|MERGE_RESOLUTION|>--- conflicted
+++ resolved
@@ -28,11 +28,7 @@
 .PHONY: package
 package: node_modules/.installed ## Builds the distribution package.
 	npm run all
-<<<<<<< HEAD
-	# TODO(https://github.com/slsa-framework/slsa-github-generator/issues/1646): revert workaround
-=======
 	# TODO (#1646): revert workaround
->>>>>>> 6bd40ccf
 	mkdir -p dist/dist
 	mv dist/*.* dist/dist
 
