--- conflicted
+++ resolved
@@ -114,57 +114,13 @@
   });
 });
 
-<<<<<<< HEAD
-describe("validateAndMaskInputs", () => {
-  it("validates and mask empty inputs", () => {
-    const token: rawTokenInterface = {
-      version: 1,
-      slsaVersion: "1.0-rc1",
-      context: "the context",
-      builder: {
-        private_repository: true,
-        runner_label: "the label",
-        audience: "the audience",
-      },
-      github: {
-        actor_id: "123",
-        event_name: "workflow_dispatch",
-        event_path: "/path/to/event.json",
-        job: "234",
-        ref: "refs/heads/mybranch",
-        ref_type: "branch",
-        repository: "ianlewis/byob-test",
-        repository_id: "456",
-        repository_owner_id: "789",
-        run_attempt: "1",
-        run_id: "123456789",
-        run_number: "1",
-        sha: "deadbeef",
-        workflow_ref:
-          "ianlewis/byob-test/.github/workflows/my-workflow.yml@refs/heads/my_branch",
-        workflow_sha: "deadbeef",
-      },
-      runner: {
-        arch: "arch",
-        name: "name",
-        os: "os",
-      },
-      image: {
-        os: "os",
-        version: "version",
-      },
-      tool: {
-        actions: {
-          build_artifacts: {
-            path: "path",
-          },
-=======
 function createToken(
   inputs: Map<string, string | number | boolean>,
   masked: string[]
 ): rawTokenInterface {
   const token: rawTokenInterface = {
     version: 1,
+    slsaVersion: "1.0-rc1",
     context: "the context",
     builder: {
       private_repository: true,
@@ -202,7 +158,6 @@
       actions: {
         build_artifacts: {
           path: "path",
->>>>>>> 6a2cc1cb
         },
       },
       inputs: inputs,
