name: "Secure folder download"
description: "Download a folder uploaded by secure-upload-folder and verify its SHA256"
inputs:
  name:
    description: "Artifact name. (Note: this is a name given to an upload, not the path or filename)."
    required: true
  path:
    description: "The path to download the folder into. (Must be under the GITHUB_WORKSPACE)"
    required: false
    default: "."
  sha256:
    description: "SHA256 of the file for verification."
    required: true

runs:
  using: "composite"
  steps:
    - name: Compute a random value
      id: rng
<<<<<<< HEAD
      uses: slsa-framework/slsa-github-generator/.github/actions/rng@v1.6.0-rc.3
=======
      uses: slsa-framework/slsa-github-generator/.github/actions/rng@main
>>>>>>> af098392

    - name: Download the artifact
      uses: actions/download-artifact@9bc31d5ccc31df68ecc42ccf4149144866c47d8a # v3.0.2
      with:
        name: "${{ inputs.name }}"
        path: "${{ steps.rng.outputs.random }}"

    - name: Compute the hash
      id: compute
<<<<<<< HEAD
      uses: slsa-framework/slsa-github-generator/.github/actions/compute-sha256@v1.6.0-rc.3
=======
      uses: slsa-framework/slsa-github-generator/.github/actions/compute-sha256@main
>>>>>>> af098392
      with:
        path: "${{ steps.rng.outputs.random }}/folder.tgz"

    - name: Verify the SHA256
      env:
        UNTRUSTED_EXPECTED_HASH: "${{ inputs.sha256 }}"
        UNTRUSTED_COMPUTED_HASH: "${{ steps.compute.outputs.sha256 }}"
        TRUSTED_FOLDER: "${{ steps.rng.outputs.random }}/folder.tgz"
      shell: bash
      run: |
        set -euo pipefail

        if ! [[ -f "${TRUSTED_FOLDER}" ]]; then
          echo "File '${TRUSTED_FOLDER}' not present"
          exit 5
        fi

        echo "expected hash is ${UNTRUSTED_EXPECTED_HASH}"
        echo "computed hash is ${UNTRUSTED_COMPUTED_HASH}"
        if [[ "${UNTRUSTED_COMPUTED_HASH}" != "${UNTRUSTED_EXPECTED_HASH}" ]]; then
          echo "hashes do not match"
          exit -2
        fi
        echo "hashes match"

    - name: Extract tarball content
      shell: bash
      env:
        TRUSTED_FOLDER: "${{ steps.rng.outputs.random }}"
        UNTRUSTED_PATH: "${{ inputs.path }}"
      run: |
        set -euo pipefail

        tempdir=$(mktemp -d)
        tar -xzvf "${TRUSTED_FOLDER}/folder.tgz" --directory "${tempdir}"
        rm -rf "${TRUSTED_FOLDER}"

        # Ensure no directory traversal.
        # Remove possible trailing '/'.
        resolved_dir=$(readlink -m "${UNTRUSTED_PATH}")
        wd=$(readlink -m "${GITHUB_WORKSPACE}")
        if [[ "${wd}" != "" ]] && [[ "${resolved_dir}" != "${wd}"/* ]] && [[ "${resolved_dir}" != "${wd}" ]]; then
          if [[ "${RUNNER_TEMP}" != "" ]] && [[ "${resolved_dir}" != "${RUNNER_TEMP}"/* ]] && [[ "${resolved_dir}" != "${RUNNER_TEMP}" ]]; then
            if [[ "${resolved_dir}" != /tmp/* ]] && [[ "${resolved_dir}" != "/tmp" ]]; then
              echo "Path is not in the current directory: ${UNTRUSTED_PATH}"
              exit 1
            fi
          fi
        fi

        # Create the destination directory if it does not exist.
        if ! [[ -e "${UNTRUSTED_PATH}" ]]; then
          mkdir -p "${UNTRUSTED_PATH}"
        fi

        # Move all entries (file or folder).
        for file in "${tempdir}"/*; do
            # Ensure we don't overwrite existing files.
            dst="${resolved_dir}"/$(basename "${file}")
            if [ -e "${dst}" ]; then
              echo "Path '${dst}' already exists"
              exit 5
            fi
            mv "${file}" "${dst}"
        done<|MERGE_RESOLUTION|>--- conflicted
+++ resolved
@@ -17,11 +17,7 @@
   steps:
     - name: Compute a random value
       id: rng
-<<<<<<< HEAD
-      uses: slsa-framework/slsa-github-generator/.github/actions/rng@v1.6.0-rc.3
-=======
       uses: slsa-framework/slsa-github-generator/.github/actions/rng@main
->>>>>>> af098392
 
     - name: Download the artifact
       uses: actions/download-artifact@9bc31d5ccc31df68ecc42ccf4149144866c47d8a # v3.0.2
@@ -31,11 +27,7 @@
 
     - name: Compute the hash
       id: compute
-<<<<<<< HEAD
-      uses: slsa-framework/slsa-github-generator/.github/actions/compute-sha256@v1.6.0-rc.3
-=======
       uses: slsa-framework/slsa-github-generator/.github/actions/compute-sha256@main
->>>>>>> af098392
       with:
         path: "${{ steps.rng.outputs.random }}/folder.tgz"
 
