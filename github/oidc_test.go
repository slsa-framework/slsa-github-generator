package github

import (
	"context"
	"encoding/base64"
	"fmt"
	"net/http"
	"net/http/httptest"
	"os"
	"testing"
	"time"

	"github.com/slsa-framework/slsa-github-generator/internal/errors"

	"github.com/google/go-cmp/cmp"
	"github.com/google/go-cmp/cmp/cmpopts"
)

// tokenEqual returns whether the tokens are functionally equal for the purposes of the test.
func tokenEqual(issuer string, wantToken, gotToken *OIDCToken) bool {
	if wantToken == nil && gotToken == nil {
		return true
	}

	if gotToken == nil || wantToken == nil {
		return false
	}

	// NOTE: don't check the wantToken issuer because it's not known until the
	// server is created and we can't use a dummy value because verification checks
	// it.
	if want, got := issuer, gotToken.Issuer; want != got {
		return false
	}

	if want, got := wantToken.Audience, gotToken.Audience; !compareStringSlice(want, got) {
		return false
	}

	if want, got := wantToken.Expiry, gotToken.Expiry; !want.Equal(got) {
		return false
	}

	if want, got := wantToken.JobWorkflowRef, gotToken.JobWorkflowRef; want != got {
		return false
	}

	return true
}

func TestNewOIDCClient(t *testing.T) {
	// Tests that NewOIDCClient returns an error when the
	// ACTIONS_ID_TOKEN_REQUEST_URL env var is empty.
	t.Run("empty url", func(t *testing.T) {
		if os.Getenv(requestURLEnvKey) != "" {
			panic(fmt.Sprintf("expected %v to be empty", requestURLEnvKey))
		}

		_, err := NewOIDCClient()
		if err == nil {
			t.Fatalf("expected error")
		}
		if want, got := (&errURLError{}), err; !errors.As(got, &want) {
			t.Fatalf("unexpected error, want: %#v, got: %#v", want, got)
		}
	})
}

func TestToken(t *testing.T) {
	now := time.Date(2022, 4, 14, 12, 24, 0, 0, time.UTC)

	errClaimsFunc := func(got error) {
		want := &errClaims{}
		if !errors.As(got, &want) {
			t.Fatalf("unexpected error: %v", cmp.Diff(got, want, cmpopts.EquateErrors()))
		}
	}

	errVerifyFunc := func(got error) {
		want := &errVerify{}
		if !errors.As(got, &want) {
			t.Fatalf("unexpected error: %v", cmp.Diff(got, want, cmpopts.EquateErrors()))
		}
	}

	errTokenFunc := func(got error) {
		want := &errToken{}
		if !errors.As(got, &want) {
			t.Fatalf("unexpected error: %v", cmp.Diff(got, want, cmpopts.EquateErrors()))
		}
	}

	errRequestErrorFunc := func(got error) {
		want := &errRequestError{}
		if !errors.As(got, &want) {
			t.Fatalf("unexpected error: %v", cmp.Diff(got, want, cmpopts.EquateErrors()))
		}
	}

	testCases := []struct {
		name     string
		raw      string
<<<<<<< HEAD
		err      error
		token    *OIDCToken
		audience []string
		status   int
=======
		err      func(error)
>>>>>>> e348592c
	}{
		{
			name:     "basic token",
			audience: []string{"hoge"},
			token: &OIDCToken{
				Audience:          []string{"hoge"},
				Expiry:            now.Add(1 * time.Hour),
				JobWorkflowRef:    "pico",
				RepositoryID:      "1234",
				RepositoryOwnerID: "4321",
				ActorID:           "4567",
			},
		},
		{
			name:     "no repository id claim",
			audience: []string{"hoge"},
			token: &OIDCToken{
				Audience:          []string{"hoge"},
				Expiry:            now.Add(1 * time.Hour),
				JobWorkflowRef:    "pico",
				RepositoryOwnerID: "4321",
				ActorID:           "4567",
			},
			err: errClaimsFunc,
		},
		{
			name:     "no workflow ref claim",
			audience: []string{"hoge"},
			token: &OIDCToken{
				Audience:          []string{"hoge"},
				Expiry:            now.Add(1 * time.Hour),
				RepositoryID:      "1234",
				RepositoryOwnerID: "4321",
				ActorID:           "4567",
			},
			err: errClaimsFunc,
		},
		{
			name:     "no owner id claim",
			audience: []string{"hoge"},
			token: &OIDCToken{
				Audience:       []string{"hoge"},
				Expiry:         now.Add(1 * time.Hour),
				JobWorkflowRef: "pico",
				RepositoryID:   "1234",
				ActorID:        "4567",
			},
			err: errClaimsFunc,
		},
		{
			name:     "no actor id claim",
			audience: []string{"hoge"},
			token: &OIDCToken{
				Audience:          []string{"hoge"},
				Expiry:            now.Add(1 * time.Hour),
				JobWorkflowRef:    "pico",
				RepositoryID:      "1234",
				RepositoryOwnerID: "4321",
			},
			err: errClaimsFunc,
		},
		{
			name:     "expired token",
			audience: []string{"hoge"},
			token: &OIDCToken{
				Audience:          []string{"hoge"},
				Expiry:            now.Add(-1 * time.Hour),
				JobWorkflowRef:    "pico",
				RepositoryID:      "1234",
				RepositoryOwnerID: "4321",
				ActorID:           "4567",
			},
			err: errVerifyFunc,
		},
		{
			name:     "bad audience",
			audience: []string{"hoge"},
			token: &OIDCToken{
				Audience:          []string{"fuga"},
				Expiry:            now.Add(1 * time.Hour),
				JobWorkflowRef:    "pico",
				RepositoryID:      "1234",
				RepositoryOwnerID: "4321",
				ActorID:           "4567",
			},
			err: errVerifyFunc,
		},
		{
			name:     "bad issuer",
			audience: []string{"hoge"},
			token: &OIDCToken{
				Issuer:            "https://www.google.com/",
				Audience:          []string{"hoge"},
				Expiry:            now.Add(1 * time.Hour),
				JobWorkflowRef:    "pico",
				RepositoryID:      "1234",
				RepositoryOwnerID: "4321",
				ActorID:           "4567",
			},
			err: errVerifyFunc,
		},
		{
			name:     "invalid parts",
			audience: []string{"hoge"},
			raw:      `{"value": "part1"}`,
			status:   http.StatusOK,
			err:      errVerifyFunc,
		},
		{
			name:     "invalid base64",
			audience: []string{"hoge"},
			raw:      `{"value": "part1.part2.part3"}`,
			status:   http.StatusOK,
			err:      errVerifyFunc,
		},
		{
			name:     "invalid json part",
			audience: []string{"hoge"},
			raw:      fmt.Sprintf(`{"value": "part1.%s.part3"}`, base64.RawURLEncoding.EncodeToString([]byte("not json"))),
			status:   http.StatusOK,
			err:      errVerifyFunc,
		},
		{
			name:     "invalid response",
			audience: []string{"hoge"},
			raw:      `not json`,
			status:   http.StatusOK,
			err:      errTokenFunc,
		},
		{
			name:     "error response",
			audience: []string{"hoge"},
			raw:      "",
			status:   http.StatusServiceUnavailable,
			err:      errRequestErrorFunc,
		},
		{
			name:     "redirect response",
			audience: []string{"hoge"},
			raw:      "",
			status:   http.StatusFound,
			err:      errRequestErrorFunc,
		},
	}

	for _, tc := range testCases {
		t.Run(tc.name, func(t *testing.T) {
			var s *httptest.Server
			var c *OIDCClient
			if tc.token != nil {
				s, c = NewTestOIDCServer(t, now, tc.token)
			} else {
				s, c = newRawTestOIDCServer(t, now, tc.status, tc.raw)
			}
			defer s.Close()

			token, err := c.Token(context.Background(), tc.audience)
			if err != nil {
				if tc.err != nil {
					tc.err(err)
				} else {
					t.Fatalf("unexpected error: %v", cmp.Diff(err, tc.err, cmpopts.EquateErrors()))
				}
			} else {
				if tc.err != nil {
					tc.err(err)
				} else {
					// Successful response, as expected. Check token.
					if want, got := tc.token, token; !tokenEqual(s.URL, want, got) {
						t.Errorf("unexpected workflow ref\nwant: %#v\ngot:  %#v\ndiff:\n%v", want, got, cmp.Diff(want, got))
					}
				}
			}
		})
	}
}

func Test_compareStringSlice(t *testing.T) {
	testCases := []struct {
		name     string
		left     []string
		right    []string
		expected bool
	}{
		{
			name:     "empty",
			left:     []string{},
			right:    []string{},
			expected: true,
		},
		{
			name:     "nil",
			left:     nil,
			right:    nil,
			expected: true,
		},
		{
			name:     "left nil, right empty",
			left:     nil,
			right:    []string{},
			expected: true,
		},
		{
			name:     "left empty, right nil",
			left:     []string{},
			right:    nil,
			expected: true,
		},
		{
			name:     "equal",
			left:     []string{"hoge", "fuga"},
			right:    []string{"hoge", "fuga"},
			expected: true,
		},
		{
			name:     "unsorted",
			left:     []string{"hoge", "fuga"},
			right:    []string{"fuga", "hoge"},
			expected: true,
		},
		{
			name:     "left bigger",
			left:     []string{"hoge", "fuga", "pico"},
			right:    []string{"fuga", "hoge"},
			expected: false,
		},
		{
			name:     "right bigger",
			left:     []string{"hoge", "fuga"},
			right:    []string{"fuga", "hoge", "pico"},
			expected: false,
		},
		{
			name:     "diff value",
			left:     []string{"hoge", "fuga"},
			right:    []string{"fuga", "pico"},
			expected: false,
		},
		{
			name:     "left nil",
			left:     nil,
			right:    []string{"hoge", "fuga"},
			expected: false,
		},
		{
			name:     "right nil",
			left:     []string{"hoge", "fuga"},
			right:    nil,
			expected: false,
		},
	}

	for _, tc := range testCases {
		t.Run(tc.name, func(t *testing.T) {
			if want, got := tc.expected, compareStringSlice(tc.left, tc.right); want != got {
				t.Errorf("unexpected result, want: %v, got: %v", want, got)
			}
		})
	}
}<|MERGE_RESOLUTION|>--- conflicted
+++ resolved
@@ -100,14 +100,10 @@
 	testCases := []struct {
 		name     string
 		raw      string
-<<<<<<< HEAD
-		err      error
 		token    *OIDCToken
+		err      func(error)
 		audience []string
 		status   int
-=======
-		err      func(error)
->>>>>>> e348592c
 	}{
 		{
 			name:     "basic token",
